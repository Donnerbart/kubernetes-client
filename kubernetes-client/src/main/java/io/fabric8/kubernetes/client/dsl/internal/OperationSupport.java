/**
 * Copyright (C) 2015 Red Hat, Inc.
 *
 * Licensed under the Apache License, Version 2.0 (the "License");
 * you may not use this file except in compliance with the License.
 * You may obtain a copy of the License at
 *
 *         http://www.apache.org/licenses/LICENSE-2.0
 *
 * Unless required by applicable law or agreed to in writing, software
 * distributed under the License is distributed on an "AS IS" BASIS,
 * WITHOUT WARRANTIES OR CONDITIONS OF ANY KIND, either express or implied.
 * See the License for the specific language governing permissions and
 * limitations under the License.
 */
package io.fabric8.kubernetes.client.dsl.internal;

import com.fasterxml.jackson.core.type.TypeReference;
import com.fasterxml.jackson.databind.ObjectMapper;
import io.fabric8.kubernetes.api.model.DeleteOptions;
import io.fabric8.kubernetes.api.model.DeletionPropagation;
import io.fabric8.kubernetes.api.model.HasMetadata;
import io.fabric8.kubernetes.api.model.KubernetesResource;
import io.fabric8.kubernetes.api.model.ObjectMeta;
import io.fabric8.kubernetes.api.model.Preconditions;
import io.fabric8.kubernetes.api.model.Status;
import io.fabric8.kubernetes.api.model.StatusBuilder;
import io.fabric8.kubernetes.api.model.autoscaling.v1.Scale;
import io.fabric8.kubernetes.api.model.extensions.DeploymentRollback;
import io.fabric8.kubernetes.client.Client;
import io.fabric8.kubernetes.client.Config;
import io.fabric8.kubernetes.client.KubernetesClientException;
import io.fabric8.kubernetes.client.RequestConfig;
import io.fabric8.kubernetes.client.RequestConfigBuilder;
import io.fabric8.kubernetes.client.dsl.FieldValidateable.Validation;
import io.fabric8.kubernetes.client.dsl.base.PatchContext;
import io.fabric8.kubernetes.client.dsl.base.PatchType;
import io.fabric8.kubernetes.client.http.HttpClient;
import io.fabric8.kubernetes.client.http.HttpRequest;
import io.fabric8.kubernetes.client.http.HttpResponse;
import io.fabric8.kubernetes.client.utils.KubernetesResourceUtil;
import io.fabric8.kubernetes.client.utils.Serialization;
import io.fabric8.kubernetes.client.utils.URLUtils;
import io.fabric8.kubernetes.client.utils.Utils;
import org.slf4j.Logger;
import org.slf4j.LoggerFactory;

import java.io.ByteArrayInputStream;
import java.io.IOException;
import java.io.InputStream;
import java.io.InterruptedIOException;
import java.lang.reflect.Type;
import java.net.HttpURLConnection;
import java.net.MalformedURLException;
import java.net.URL;
import java.util.ArrayList;
import java.util.Collections;
import java.util.List;
import java.util.Map;
import java.util.Objects;
import java.util.concurrent.CompletableFuture;
import java.util.concurrent.ExecutionException;
import java.util.concurrent.TimeUnit;
import java.util.concurrent.TimeoutException;

public class OperationSupport {

  private static final long ADDITIONAL_REQEUST_TIMEOUT = TimeUnit.SECONDS.toMillis(5);
  private static final String FIELD_MANAGER_PARAM = "?fieldManager=";
  public static final String JSON = "application/json";
  public static final String JSON_PATCH = "application/json-patch+json";
  public static final String STRATEGIC_MERGE_JSON_PATCH = "application/strategic-merge-patch+json";
  public static final String JSON_MERGE_PATCH = "application/merge-patch+json";

  protected static final ObjectMapper JSON_MAPPER = Serialization.jsonMapper();
  private static final Logger LOG = LoggerFactory.getLogger(OperationSupport.class);
  private static final String CLIENT_STATUS_FLAG = "CLIENT_STATUS_FLAG";

  protected OperationContext context;
  protected final HttpClient httpClient;
  protected final Config config;
  protected final String resourceT;
  protected String namespace;
  protected String name;
  protected String apiGroupName;
  protected String apiGroupVersion;
  protected boolean dryRun;

  public OperationSupport(Client client) {
    this(new OperationContext().withClient(client));
  }

  public OperationSupport(OperationContext ctx) {
    this.context = ctx;
    this.httpClient = ctx.getHttpClient();
    this.config = ctx.getConfig();
    this.resourceT = ctx.getPlural();
    this.namespace = ctx.getNamespace();
    this.name = ctx.getName();
    this.apiGroupName = ctx.getApiGroupName();
    this.dryRun = ctx.getDryRun();
    if (Utils.isNotNullOrEmpty(ctx.getApiGroupVersion())) {
      this.apiGroupVersion = ctx.getApiGroupVersion();
    } else if (ctx.getConfig() != null && Utils.isNotNullOrEmpty(ctx.getConfig().getApiVersion())) {
      this.apiGroupVersion = ctx.getConfig().getApiVersion();
    } else {
      this.apiGroupVersion = "v1";
    }
<<<<<<< HEAD

    requestRetryBackoffInterval = getRequestConfig().getRequestRetryBackoffInterval();
    this.requestRetryBackoffLimit = getRequestConfig().getRequestRetryBackoffLimit();
=======
>>>>>>> c0cf3d05
  }

  public String getAPIGroupName() {
    return apiGroupName;
  }

  public String getAPIGroupVersion() {
    return apiGroupVersion;
  }

  public String getResourceT() {
    return resourceT;
  }

  public String getNamespace() {
    return namespace;
  }

  public String getName() {
    return name;
  }

  public boolean isResourceNamespaced() {
    return true;
  }

  protected List<String> getRootUrlParts() {
    ArrayList<String> result = new ArrayList<>();
    result.add(config.getMasterUrl());
    if (!Utils.isNullOrEmpty(apiGroupName)) {
      result.add("apis");
      result.add(apiGroupName);
      result.add(apiGroupVersion);
    } else {
      result.add("api");
      result.add(apiGroupVersion);
    }
    return result;
  }

  protected URL getNamespacedUrl(String namespace, String type) throws MalformedURLException {
    List<String> parts = getRootUrlParts();
    addNamespacedUrlPathParts(parts, namespace, type);
    URL requestUrl = new URL(URLUtils.join(parts.toArray(new String[parts.size()])));
    return requestUrl;
  }

  public URL getNamespacedUrl(String namespace) throws MalformedURLException {
    return getNamespacedUrl(namespace, resourceT);
  }

  protected void addNamespacedUrlPathParts(List<String> parts, String namespace, String type) {
    if (!isResourceNamespaced()) {
      //if resource is not namespaced don't even bother to check the namespace.
    } else if (Utils.isNotNullOrEmpty(namespace)) {
      parts.add("namespaces");
      parts.add(namespace);
    }
    parts.add(type);
  }

  public URL getNamespacedUrl() throws MalformedURLException {
    return getNamespacedUrl(getNamespace());
  }

  public URL getResourceUrl(String namespace, String name) throws MalformedURLException {
    return getResourceUrl(namespace, name, false);
  }

  public URL getResourceUrl(String namespace, String name, boolean status) throws MalformedURLException {
    if (name == null) {
      if (status) {
        throw new KubernetesClientException("name not specified for an operation requiring one.");
      }
      return getNamespacedUrl(namespace);
    }
    if (status) {
      return new URL(URLUtils.join(getNamespacedUrl(namespace).toString(), name, "status"));
    }
    return new URL(URLUtils.join(getNamespacedUrl(namespace).toString(), name));
  }

  public URL getResourceUrl() throws MalformedURLException {
    if (name == null) {
      return getNamespacedUrl();
    }
    return new URL(URLUtils.join(getNamespacedUrl().toString(), name));
  }

  public URL getResourceURLForWriteOperation(URL resourceURL) throws MalformedURLException {
    if (dryRun) {
      resourceURL = new URL(URLUtils.join(resourceURL.toString(), "?dryRun=All"));
    }
    if (context.fieldValidation != null) {
      resourceURL = new URL(
          URLUtils.join(resourceURL.toString(), "?fieldValidation=" + context.fieldValidation.parameterValue()));
    }
    return resourceURL;
  }

  public URL getResourceURLForPatchOperation(URL resourceUrl, PatchContext patchContext) throws MalformedURLException {
    if (patchContext != null) {
      String url = resourceUrl.toString();
      Boolean forceConflicts = patchContext.getForce();

      if (forceConflicts == null) {
        forceConflicts = this.context.forceConflicts;
      }
      if (forceConflicts != null) {
        url = URLUtils.join(url, "?force=" + forceConflicts);
      }
      if ((patchContext.getDryRun() != null && !patchContext.getDryRun().isEmpty()) || dryRun) {
        url = URLUtils.join(url, "?dryRun=All");
      }
      String fieldManager = patchContext.getFieldManager();
      if (fieldManager == null) {
        fieldManager = this.context.fieldManager;
      }
      if (fieldManager == null && patchContext.getPatchType() == PatchType.SERVER_SIDE_APPLY) {
        fieldManager = "fabric8";
      }
      if (fieldManager != null) {
        url = URLUtils.join(url, FIELD_MANAGER_PARAM + fieldManager);
      }
      String fieldValidation = patchContext.getFieldValidation();
      if (fieldValidation == null && this.context.fieldValidation != null) {
        fieldValidation = this.context.fieldValidation.parameterValue();
      }
      if (fieldValidation != null) {
        url = URLUtils.join(url, "?fieldValidation=" + fieldValidation);
      }
      return new URL(url);
    }
    return resourceUrl;
  }

  protected <T> T correctNamespace(T item) {
    if (!isResourceNamespaced() || this.context.isDefaultNamespace() || !(item instanceof HasMetadata)) {
      return item;
    }
    String itemNs = KubernetesResourceUtil.getNamespace((HasMetadata) item);

    if (Utils.isNotNullOrEmpty(namespace) && Utils.isNotNullOrEmpty(itemNs) && !namespace.equals(itemNs)) {
      item = Serialization.clone(item);
      KubernetesResourceUtil.setNamespace((HasMetadata) item, namespace);
    }
    return item;
  }

  protected <T> String checkNamespace(T item) {
    if (!isResourceNamespaced()) {
      return null;
    }
    String operationNs = getNamespace();
    String itemNs = (item instanceof HasMetadata) ? KubernetesResourceUtil.getNamespace((HasMetadata) item) : null;
    if (Utils.isNullOrEmpty(operationNs) && Utils.isNullOrEmpty(itemNs)) {
      if (context.isDefaultNamespace()) {
        throw new KubernetesClientException(
            "namespace not specified for an operation requiring one and no default was found in the Config.");
      }
      throw new KubernetesClientException("namespace not specified for an operation requiring one.");
    } else if (!Utils.isNullOrEmpty(itemNs) && (Utils.isNullOrEmpty(operationNs)
        || this.context.isDefaultNamespace())) {
      return itemNs;
    }
    return operationNs;
  }

  protected <T> String checkName(T item) {
    String operationName = getName();
    ObjectMeta metadata = item instanceof HasMetadata ? ((HasMetadata) item).getMetadata() : null;
    String itemName = metadata != null ? metadata.getName() : null;
    if (Utils.isNullOrEmpty(operationName) && Utils.isNullOrEmpty(itemName)) {
      return null;
    } else if (Utils.isNullOrEmpty(itemName)) {
      return operationName;
    } else if (Utils.isNullOrEmpty(operationName)) {
      return itemName;
    } else if (Objects.equals(itemName, operationName)) {
      return itemName;
    }
    throw new KubernetesClientException("Name mismatch. Item name:" + itemName + ". Operation name:" + operationName + ".");
  }

  protected <T> T handleMetric(String resourceUrl, Class<T> type) throws InterruptedException, IOException {
    HttpRequest.Builder requestBuilder = httpClient.newHttpRequestBuilder()
        .uri(resourceUrl);
    return handleResponse(requestBuilder, type);
  }

  protected KubernetesResource handleDelete(URL requestUrl, long gracePeriodSeconds, DeletionPropagation propagationPolicy,
      String resourceVersion) throws InterruptedException, IOException {
    DeleteOptions deleteOptions = new DeleteOptions();
    if (gracePeriodSeconds >= 0) {
      deleteOptions.setGracePeriodSeconds(gracePeriodSeconds);
    }
    if (resourceVersion != null) {
      deleteOptions.setPreconditions(new Preconditions(resourceVersion, null));
    }
    if (propagationPolicy != null) {
      deleteOptions.setPropagationPolicy(propagationPolicy.toString());
    }

    if (dryRun) {
      deleteOptions.setDryRun(Collections.singletonList("All"));
    }

    HttpRequest.Builder requestBuilder = httpClient.newHttpRequestBuilder()
        .delete(JSON, JSON_MAPPER.writeValueAsString(deleteOptions)).url(requestUrl);

    return handleResponse(requestBuilder, KubernetesResource.class);
  }

  /**
   * Create a resource.
   *
   * @param resource resource provided
   * @param outputType resource type you want as output
   * @param <T> template argument for output type
   * @param <I> template argument for resource
   *
   * @return returns de-serialized version of apiserver response in form of type provided
   * @throws InterruptedException Interrupted Exception
   * @throws IOException IOException
   */
  protected <T, I> T handleCreate(I resource, Class<T> outputType) throws InterruptedException, IOException {
    resource = correctNamespace(resource);
    HttpRequest.Builder requestBuilder = httpClient.newHttpRequestBuilder()
        .post(JSON, JSON_MAPPER.writeValueAsString(resource))
        .url(getResourceURLForWriteOperation(getResourceUrl(checkNamespace(resource), null)));
    return handleResponse(requestBuilder, outputType);
  }

  /**
   * Replace a resource.
   *
   * @param updated updated object
   * @param type type of the object provided
   * @param status if this is only the status subresource
   * @param <T> template argument provided
   *
   * @return returns de-serialized version of api server response
   * @throws IOException IOException
   */
  protected <T> T handleUpdate(T updated, Class<T> type, boolean status) throws IOException {
    updated = correctNamespace(updated);
    HttpRequest.Builder requestBuilder = httpClient.newHttpRequestBuilder()
        .put(JSON, JSON_MAPPER.writeValueAsString(updated))
        .url(getResourceURLForWriteOperation(getResourceUrl(checkNamespace(updated), checkName(updated), status)));
    return handleResponse(requestBuilder, type);
  }

  /**
   * Send an http patch and handle the response.
   *
   * If current is not null and patchContext does not specify a patch type, then a JSON patch is assumed. Otherwise a STRATEGIC
   * MERGE is assumed.
   *
   * @param patchContext patch options for patch request
   * @param current current object
   * @param updated updated object
   * @param type type of object
   * @param status if this is only the status subresource
   * @param <T> template argument provided
   *
   * @return returns de-serialized version of api server response
   * @throws InterruptedException Interrupted Exception
   * @throws IOException IOException
   */
  protected <T> T handlePatch(PatchContext patchContext, T current, T updated, Class<T> type, boolean status)
      throws InterruptedException, IOException {
    String patchForUpdate;
    if (current != null && (patchContext == null || patchContext.getPatchType() == PatchType.JSON)) {
      // we can't omit status unless this is not a status operation and we know this has a status subresource
      patchForUpdate = PatchUtils.jsonDiff(current, updated, false);
      if (patchContext == null) {
        patchContext = new PatchContext.Builder().withPatchType(PatchType.JSON).build();
      }
    } else {
      if (patchContext != null
          && patchContext.getPatchType() == PatchType.SERVER_SIDE_APPLY) {
        // TODO: it would probably be better to do this with a mixin
        if (updated instanceof HasMetadata) {
          ObjectMeta meta = ((HasMetadata) updated).getMetadata();
          if (meta != null && meta.getManagedFields() != null && !meta.getManagedFields().isEmpty()) {
            // the item should have already been cloned
            meta.setManagedFields(null);
          }
        }
      }
      patchForUpdate = Serialization.asJson(updated);
      current = updated; // use the updated to determine the path
    }
    return handlePatch(patchContext, current, patchForUpdate, type, status);
  }

  /**
   * Send an http patch and handle the response.
   *
   * @param patchContext patch options for patch request
   * @param current current object
   * @param patchForUpdate Patch string
   * @param type type of object
   * @param status if this is only the status subresource
   * @param <T> template argument provided
   * @return returns de-serialized version of api server response
   * @throws InterruptedException Interrupted Exception
   * @throws IOException IOException in case of network errors
   */
  protected <T> T handlePatch(PatchContext patchContext, T current, String patchForUpdate, Class<T> type, boolean status)
      throws InterruptedException, IOException {
    String bodyContentType = getContentTypeFromPatchContextOrDefault(patchContext);
    HttpRequest.Builder requestBuilder = httpClient.newHttpRequestBuilder()
        .patch(bodyContentType, patchForUpdate)
        .url(getResourceURLForPatchOperation(getResourceUrl(checkNamespace(current), checkName(current), status),
            patchContext));
    return handleResponse(requestBuilder, type);
  }

  /**
   * Replace Scale of specified Kubernetes Resource
   *
   * @param resourceUrl Kubernetes resource URL
   * @param scale Scale object which we want to inject
   * @return updated Scale object
   * @throws InterruptedException in case thread is interrupted
   * @throws IOException in some other I/O problem
   */
  protected Scale handleScale(String resourceUrl, Scale scale) throws InterruptedException, IOException {
    HttpRequest.Builder requestBuilder = httpClient.newHttpRequestBuilder().uri(resourceUrl + "/scale");
    if (scale != null) {
      requestBuilder.put(JSON, JSON_MAPPER.writeValueAsString(scale));
    }
    return handleResponse(requestBuilder, Scale.class);
  }

  /**
   * Create rollback of a Deployment
   *
   * @param resourceUrl resource url
   * @param deploymentRollback DeploymentRollback resource
   * @return Status
   * @throws InterruptedException in case thread is interrupted
   * @throws IOException in some other I/O problem
   */
  protected Status handleDeploymentRollback(String resourceUrl, DeploymentRollback deploymentRollback)
      throws InterruptedException, IOException {
    HttpRequest.Builder requestBuilder = httpClient.newHttpRequestBuilder().uri(resourceUrl + "/rollback").post(JSON,
        JSON_MAPPER.writeValueAsString(deploymentRollback));
    return handleResponse(requestBuilder, Status.class);
  }

  /**
   * Send an http get.
   *
   * @param resourceUrl resource URL to be processed
   * @param type type of resource
   * @param <T> template argument provided
   *
   * @return returns a deserialized object as api server response of provided type.
   * @throws InterruptedException Interrupted Exception
   * @throws IOException IOException
   */
  protected <T> T handleGet(URL resourceUrl, Class<T> type) throws InterruptedException, IOException {
    HttpRequest.Builder requestBuilder = httpClient.newHttpRequestBuilder().url(resourceUrl);
    return handleResponse(requestBuilder, type);
  }

  protected <T extends HasMetadata> T handleApproveOrDeny(T csr, Class<T> type) throws IOException, InterruptedException {
    String uri = URLUtils.join(getResourceUrl(null, csr.getMetadata().getName(), false).toString(), "approval");
    HttpRequest.Builder requestBuilder = httpClient.newHttpRequestBuilder()
        .put(JSON, JSON_MAPPER.writeValueAsString(csr)).uri(uri);
    return handleResponse(requestBuilder, type);
  }

  /**
   * Send a raw get - where the type should be one of String, Reader, InputStream
   * <br>
   * NOTE: Currently does not utilize the retry logic
   */
  protected <T> T handleRawGet(URL resourceUrl, Class<T> type) throws IOException {
    HttpRequest.Builder requestBuilder = httpClient.newHttpRequestBuilder().url(resourceUrl);
    HttpRequest request = requestBuilder.build();
    HttpResponse<T> response = waitForResult(httpClient.sendAsync(request, type));
    assertResponseCode(request, response);
    return response.body();
  }

  /**
   * Waits for the provided {@link CompletableFuture} to complete and returns the result in case of success.
   *
   * @param future the CompletableFuture to wait for
   * @param <T> the type of the result
   * @return the result of the completed future
   * @throws IOException in case there's an I/O problem
   */
  protected <T> T waitForResult(CompletableFuture<T> future) throws IOException {
    try {
      // since readTimeout may not be enforced in a timely manner at the httpclient, we'll
      // enforce a higher level timeout with a small amount of padding to account for possible queuing
      if (config.getRequestTimeout() > 0) {
        return future.get(config.getRequestTimeout() + ADDITIONAL_REQEUST_TIMEOUT, TimeUnit.MILLISECONDS);
      }
      return future.get();
    } catch (InterruptedException e) {
      Thread.currentThread().interrupt();
      InterruptedIOException ie = new InterruptedIOException();
      ie.initCause(e);
      throw ie;
    } catch (ExecutionException e) {
      Throwable t = e;
      if (e.getCause() != null) {
        t = e.getCause();
      }
      // throw a new exception to preserve the calling stack trace
      if (t instanceof IOException) {
        throw new IOException(t.getMessage(), t);
      }
      if (t instanceof KubernetesClientException) {
        throw ((KubernetesClientException) t).copyAsCause();
      }
      throw new KubernetesClientException(t.getMessage(), t);
    } catch (TimeoutException e) {
      future.cancel(true);
      throw KubernetesClientException.launderThrowable(e);
    }
  }

  /**
   * Send an http request and handle the response.
   *
   * @param requestBuilder Request Builder object
   * @param type type of resource
   * @param <T> template argument provided
   *
   * @return Returns a de-serialized object as api server response of provided type.
   * @throws IOException IOException
   */
  protected <T> T handleResponse(HttpRequest.Builder requestBuilder, Class<T> type) throws IOException {
    return waitForResult(handleResponse(httpClient, requestBuilder, new TypeReference<T>() {
      @Override
      public Type getType() {
        return type;
      }
    }));
  }

  /**
   * Send an http request and handle the response, optionally performing placeholder substitution to the response.
   *
   * @param client the client
   * @param requestBuilder Request builder
   * @param type Type of object provided
   * @param <T> Template argument provided
   *
   * @return Returns a de-serialized object as api server response of provided type.
   */
  protected <T> CompletableFuture<T> handleResponse(HttpClient client, HttpRequest.Builder requestBuilder,
      TypeReference<T> type) {
    VersionUsageUtils.log(this.resourceT, this.apiGroupVersion);
    HttpRequest request = requestBuilder.build();

    return client.sendAsync(request, byte[].class).thenApply(response -> {
      try {
        assertResponseCode(request, response);
        if (type != null && type.getType() != null) {
          return Serialization.unmarshal(new ByteArrayInputStream(response.body()), type);
        } else {
          return null;
        }
      } catch (KubernetesClientException e) {
        throw e;
      } catch (Exception e) {
        throw requestException(request, e);
      }
    });
  }

  /**
   * Checks if the response status code is the expected and throws the appropriate KubernetesClientException if not.
   *
   * @param request The {#link HttpRequest} object.
   * @param response The {@link HttpResponse} object.
   */
  protected void assertResponseCode(HttpRequest request, HttpResponse<?> response) {
    List<String> warnings = response.headers("Warning");
    if (warnings != null && !warnings.isEmpty()) {
      if (context.fieldValidation == Validation.WARN) {
        LOG.warn("Recieved warning(s) from request {}: {}", request.uri(), warnings);
      } else {
        LOG.debug("Recieved warning(s) from request {}: {}", request.uri(), warnings);
      }
    }
    if (response.isSuccessful()) {
      return;
    }

    int statusCode = response.code();
    String customMessage = config.getErrorMessages().get(statusCode);

    if (customMessage != null) {
      throw requestFailure(request, createStatus(statusCode, combineMessages(customMessage, createStatus(response))));
    } else {
      throw requestFailure(request, createStatus(response));
    }
  }

  private String combineMessages(String customMessage, Status defaultStatus) {
    if (defaultStatus != null) {
      String message = defaultStatus.getMessage();
      if (message != null && message.length() > 0) {
        return customMessage + " " + message;
      }
    }
    return customMessage;
  }

  public static Status createStatus(HttpResponse<?> response) {
    String statusMessage = "";
    int statusCode = response != null ? response.code() : 0;
    if (response == null) {
      statusMessage = "No response";
    } else {
      try {
        String bodyString = response.bodyString();
        if (Utils.isNotNullOrEmpty(bodyString)) {
          Status status = JSON_MAPPER.readValue(bodyString, Status.class);
          if (status.getCode() == null) {
            status = new StatusBuilder(status).withCode(statusCode).build();
          }
          return status;
        }
      } catch (IOException e) {
        // ignored
      }
      if (response.message() != null) {
        statusMessage = response.message();
      }
    }
    return createStatus(statusCode, statusMessage);
  }

  public static Status createStatus(int statusCode, String message) {
    Status status = new StatusBuilder()
        .withCode(statusCode)
        .withMessage(message)
        .build();
    status.getAdditionalProperties().put(CLIENT_STATUS_FLAG, "true");
    return status;
  }

  public static KubernetesClientException requestFailure(HttpRequest request, Status status) {
    return requestFailure(request, status, null);
  }

  public static KubernetesClientException requestFailure(HttpRequest request, Status status, String message) {
    StringBuilder sb = new StringBuilder();
    if (message != null && !message.isEmpty()) {
      sb.append(message).append(". ");
    }

    sb.append("Failure executing: ").append(request.method())
        .append(" at: ").append(request.uri()).append(".");

    if (status.getMessage() != null && !status.getMessage().isEmpty()) {
      sb.append(" Message: ").append(status.getMessage()).append(".");
    }

    if (!status.getAdditionalProperties().containsKey(CLIENT_STATUS_FLAG)) {
      sb.append(" Received status: ").append(status).append(".");
    }

    return new KubernetesClientException(sb.toString(), null, status.getCode(), status, request);
  }

  public static KubernetesClientException requestException(HttpRequest request, Throwable e, String message) {
    StringBuilder sb = new StringBuilder();
    if (message != null && !message.isEmpty()) {
      sb.append(message).append(". ");
    }

    sb.append("Error executing: ").append(request.method())
        .append(" at: ").append(request.uri())
        .append(". Cause: ").append(e.getMessage());

    return new KubernetesClientException(sb.toString(), e, -1, null, request);
  }

  public static KubernetesClientException requestException(HttpRequest request, Exception e) {
    return requestException(request, e, null);
  }

  protected static <T> T unmarshal(InputStream is) {
    return Serialization.unmarshal(is);
  }

  protected static <T> T unmarshal(InputStream is, final Class<T> type) {
    return Serialization.unmarshal(is, type);
  }

  protected static <T> T unmarshal(InputStream is, TypeReference<T> type) {
    return Serialization.unmarshal(is, type);
  }

  protected static <T> Map<String, Object> getObjectValueAsMap(T object) {
    return JSON_MAPPER.convertValue(object, new TypeReference<Map<String, Object>>() {
    });
  }

  public Config getConfig() {
    return config;
  }

  public OperationContext getOperationContext() {
    return context;
  }

  public RequestConfig getRequestConfig() {
    RequestConfig result = context.getRequestConfig();
    if (result == null && config != null) {
      return config.getRequestConfig();
    }
    return new RequestConfigBuilder().build();
  }

  private String getContentTypeFromPatchContextOrDefault(PatchContext patchContext) {
    if (patchContext != null && patchContext.getPatchType() != null) {
      return patchContext.getPatchType().getContentType();
    }
    return STRATEGIC_MERGE_JSON_PATCH;
  }

  public <R1> R1 restCall(Class<R1> result, String... path) {
    try {
      URL requestUrl = new URL(config.getMasterUrl());
      String url = requestUrl.toString();
      if (path != null && path.length > 0) {
        url = URLUtils.join(url, URLUtils.pathJoin(path));
      }
      HttpRequest.Builder req = httpClient.newHttpRequestBuilder().uri(url);
      return handleResponse(req, result);
    } catch (KubernetesClientException e) {
      if (e.getCode() != HttpURLConnection.HTTP_NOT_FOUND) {
        throw e;
      }
      return null;
    } catch (IOException e) {
      throw KubernetesClientException.launderThrowable(e);
    }
  }

}<|MERGE_RESOLUTION|>--- conflicted
+++ resolved
@@ -106,12 +106,6 @@
     } else {
       this.apiGroupVersion = "v1";
     }
-<<<<<<< HEAD
-
-    requestRetryBackoffInterval = getRequestConfig().getRequestRetryBackoffInterval();
-    this.requestRetryBackoffLimit = getRequestConfig().getRequestRetryBackoffLimit();
-=======
->>>>>>> c0cf3d05
   }
 
   public String getAPIGroupName() {
