/**
 * Copyright (C) 2015 Red Hat, Inc.
 *
 * Licensed under the Apache License, Version 2.0 (the "License");
 * you may not use this file except in compliance with the License.
 * You may obtain a copy of the License at
 *
 *         http://www.apache.org/licenses/LICENSE-2.0
 *
 * Unless required by applicable law or agreed to in writing, software
 * distributed under the License is distributed on an "AS IS" BASIS,
 * WITHOUT WARRANTIES OR CONDITIONS OF ANY KIND, either express or implied.
 * See the License for the specific language governing permissions and
 * limitations under the License.
 */
package io.fabric8.kubernetes.client.dsl.internal;

import io.fabric8.kubernetes.api.model.HasMetadata;
import io.fabric8.kubernetes.client.http.WebSocket;
import org.slf4j.Logger;
import org.slf4j.LoggerFactory;

import java.nio.ByteBuffer;
import java.nio.charset.StandardCharsets;

class WatcherWebSocketListener<T extends HasMetadata> implements WebSocket.Listener {
  protected static final Logger logger = LoggerFactory.getLogger(WatcherWebSocketListener.class);

  protected final AbstractWatchManager<T> manager;

  private boolean reconnected = false;

  protected WatcherWebSocketListener(AbstractWatchManager<T> manager) {
    this.manager = manager;
  }

  @Override
  public void onOpen(final WebSocket webSocket) {
    logger.debug("WebSocket successfully opened");
    manager.resetReconnectAttempts();
  }

  @Override
  public void onError(WebSocket webSocket, Throwable t) {
    logger.debug("WebSocket error received", t);
    scheduleReconnect();
  }

  @Override
  public void onMessage(WebSocket webSocket, String text) {
<<<<<<< HEAD
    synchronized (reconnectLock) {
=======
    webSocket.request();
    // onMesssage and onClose are serialized, but it's not specified if onError
    // may occur simultaneous with onMessage.  So we prevent concurrent processing
    synchronized (this) {
>>>>>>> 615b3981
      manager.onMessage(text);
    }
    webSocket.request();
  }

  @Override
  public void onMessage(WebSocket webSocket, ByteBuffer bytes) {
    onMessage(webSocket, StandardCharsets.UTF_8.decode(bytes).toString());
  }

  @Override
  public void onClose(WebSocket webSocket, int code, String reason) {
    logger.debug("WebSocket close received. code: {}, reason: {}", code, reason);
    webSocket.sendClose(code, reason);
    scheduleReconnect();
  }

  private synchronized void scheduleReconnect() {
    if (!reconnected) {
      manager.scheduleReconnect();
      reconnected = true;
    }
  }

}<|MERGE_RESOLUTION|>--- conflicted
+++ resolved
@@ -48,14 +48,9 @@
 
   @Override
   public void onMessage(WebSocket webSocket, String text) {
-<<<<<<< HEAD
-    synchronized (reconnectLock) {
-=======
-    webSocket.request();
     // onMesssage and onClose are serialized, but it's not specified if onError
     // may occur simultaneous with onMessage.  So we prevent concurrent processing
     synchronized (this) {
->>>>>>> 615b3981
       manager.onMessage(text);
     }
     webSocket.request();
