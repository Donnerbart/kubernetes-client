<?xml version="1.0" encoding="UTF-8"?>
<!--

    Copyright (C) 2015 Red Hat, Inc.

    Licensed under the Apache License, Version 2.0 (the "License");
    you may not use this file except in compliance with the License.
    You may obtain a copy of the License at

            http://www.apache.org/licenses/LICENSE-2.0

    Unless required by applicable law or agreed to in writing, software
    distributed under the License is distributed on an "AS IS" BASIS,
    WITHOUT WARRANTIES OR CONDITIONS OF ANY KIND, either express or implied.
    See the License for the specific language governing permissions and
    limitations under the License.

-->
<project xmlns="http://maven.apache.org/POM/4.0.0" xmlns:xsi="http://www.w3.org/2001/XMLSchema-instance" xsi:schemaLocation="http://maven.apache.org/POM/4.0.0 http://maven.apache.org/xsd/maven-4.0.0.xsd">
  <modelVersion>4.0.0</modelVersion>
  <parent>
    <groupId>io.fabric8</groupId>
    <artifactId>kubernetes-client-project</artifactId>
    <version>5.12-SNAPSHOT</version>
  </parent>

  <artifactId>kubernetes-client</artifactId>
  <packaging>jar</packaging>
  <name>Fabric8 :: Kubernetes :: Java Client</name>

  <properties>
    <osgi.require-capability>
      osgi.extender;
      filter:="(osgi.extender=osgi.serviceloader.processor)",
    </osgi.require-capability>
    <osgi.import>
      !android.util*,
      *,
      io.fabric8.openshift.client.handlers;resolution:=optional,
    </osgi.import>
    <osgi.export>
      io.fabric8.kubernetes.client*;-noimport:=true,
      io.fabric8.kubernetes.internal;-noimport:=true,
    </osgi.export>
    <osgi.private>
      io.fabric8.kubernetes.client.internal,
      io.fabric8.kubernetes.client.handlers,
      io.fabric8.kubernetes.client.dsl.base,
      io.fabric8.kubernetes.client.dsl.internal
    </osgi.private>
  </properties>

  <dependencies>
    <dependency>
      <groupId>io.fabric8</groupId>
      <artifactId>kubernetes-client-api</artifactId>
    </dependency>
    <dependency>
      <groupId>io.fabric8</groupId>
      <artifactId>kubernetes-client-api</artifactId>
      <type>test-jar</type>
      <scope>test</scope>
    </dependency>
    <dependency>
      <groupId>com.squareup.okhttp3</groupId>
      <artifactId>okhttp</artifactId>
      <version>${okhttp.version}</version>
    </dependency>
    <dependency>
      <groupId>com.squareup.okhttp3</groupId>
      <artifactId>logging-interceptor</artifactId>
      <version>${okhttp.version}</version>
    </dependency>

    <dependency>
      <groupId>io.fabric8</groupId>
      <artifactId>zjsonpatch</artifactId>
      <version>${zjsonpatch.version}</version>
    </dependency>

    <dependency>
<<<<<<< HEAD
      <groupId>commons-codec</groupId>
      <artifactId>commons-codec</artifactId>
      <version>${commons-codec.version}</version>
=======
      <groupId>org.bouncycastle</groupId>
      <artifactId>bcprov-ext-jdk15on</artifactId>
      <version>${bouncycastle.version}</version>
      <optional>true</optional>
    </dependency>
    <dependency>
      <groupId>org.bouncycastle</groupId>
      <artifactId>bcpkix-jdk15on</artifactId>
      <version>${bouncycastle.version}</version>
>>>>>>> 7f76db5f
      <optional>true</optional>
    </dependency>
    <dependency>
      <groupId>org.apache.commons</groupId>
      <artifactId>commons-compress</artifactId>
      <version>${commons-compress.version}</version>
      <optional>true</optional>
    </dependency>

    <!-- Compile Only Dependencies -->
    <dependency>
      <groupId>io.sundr</groupId>
      <artifactId>builder-annotations</artifactId>
    </dependency>
    <dependency>
      <groupId>io.sundr</groupId>
      <artifactId>transform-annotations</artifactId>
    </dependency>
    <dependency>
      <groupId>org.projectlombok</groupId>
      <artifactId>lombok</artifactId>
    </dependency>
    <dependency>
      <groupId>org.apache.felix</groupId>
      <artifactId>org.apache.felix.scr.annotations</artifactId>
      <version>${scr.annotations.version}</version>
      <scope>compile</scope>
      <optional>true</optional>
    </dependency>

    <!-- Testing Dependencies -->
    <dependency>
      <groupId>io.fabric8</groupId>
      <artifactId>mockwebserver</artifactId>
      <scope>test</scope>
    </dependency>
    <dependency>
      <groupId>org.junit.jupiter</groupId>
      <artifactId>junit-jupiter-engine</artifactId>
      <scope>test</scope>
    </dependency>
    <dependency>
      <groupId>org.junit.jupiter</groupId>
      <artifactId>junit-jupiter-migrationsupport</artifactId>
      <scope>test</scope>
    </dependency>
    <dependency>
      <groupId>org.junit.jupiter</groupId>
      <artifactId>junit-jupiter-params</artifactId>
      <scope>test</scope>
    </dependency>
    <dependency>
      <groupId>org.slf4j</groupId>
      <artifactId>slf4j-simple</artifactId>
      <version>${slf4j.version}</version>
      <scope>test</scope>
    </dependency>
    <dependency>
      <groupId>org.mockito</groupId>
      <artifactId>mockito-core</artifactId>
      <scope>test</scope>
    </dependency>
    <dependency>
      <groupId>org.assertj</groupId>
      <artifactId>assertj-core</artifactId>
      <scope>test</scope>
    </dependency>
    <dependency>
      <groupId>org.awaitility</groupId>
      <artifactId>awaitility</artifactId>
    </dependency>
  </dependencies>

  <build>
    <plugins>
      <plugin>
        <groupId>org.apache.maven.plugins</groupId>
        <artifactId>maven-surefire-plugin</artifactId>
        <configuration>
          <forkCount>1</forkCount>
          <reuseForks>false</reuseForks>
          <!-- We cleanup system properties an env vars, so that we can test in a predictable env -->
          <environmentVariables>
            <KUBERNETES_MASTER />
            <KUBERNETES_API_VERSION />
            <KUBERNETES_TRUST_CERTIFICATES />
            <KUBERNETES_CERTS_CA_FILE />
            <KUBERNETES_CERTS_CA_DATA />
            <KUBERNETES_CERTS_CLIENT_FILE />
            <KUBERNETES_CERTS_CLIENT_DATA />
            <KUBERNETES_CERTS_CLIENT_KEY_FILE />
            <KUBERNETES_CERTS_CLIENT_KEY_DATA />
            <KUBERNETES_CERTS_CLIENT_KEY_ALGO />
            <KUBERNETES_CERTS_CLIENT_KEY_PASSPHRASE />
            <KUBERNETES_AUTH_BASIC_USERNAME />
            <KUBERNETES_AUTH_BASIC_PASSWORD />
            <KUBERNETES_AUTH_TRYKUBECONFIG />
            <KUBERNETES_AUTH_TRYSERVICEACCOUNT />
            <KUBERNETES_AUTH_TOKEN />
            <KUBERNETES_WATCH_RECONNECTINTERVAL />
            <KUBERNETES_WATCH_RECONNECTLIMIT />
            <KUBERNETES_REQUEST_TIMEOUT />
            <KUBERNETES_MAX_CONCURRENT_REQUESTS_PER_HOST />
            <KUBERNETES_NAMESPACE />
            <KUBERNETES_TLS_VERSIONS />
          </environmentVariables>
        </configuration>
      </plugin>
      <plugin>
        <groupId>org.apache.maven.plugins</groupId>
        <artifactId>maven-jar-plugin</artifactId>
        <configuration>
          <excludes>
            <exclude>resource-*.vm</exclude>
          </excludes>
        </configuration>
        <executions>
          <execution>
            <goals>
              <goal>test-jar</goal>
            </goals>
          </execution>
        </executions>
      </plugin>
      <plugin>
        <groupId>org.apache.felix</groupId>
        <artifactId>maven-scr-plugin</artifactId>
        <version>${maven.scr.plugin.version}</version>
        <executions>
          <execution>
            <goals>
              <goal>scr</goal>
            </goals>
            <configuration>
              <specVersion>1.2</specVersion>
              <strictMode>true</strictMode>
            </configuration>
          </execution>
        </executions>
      </plugin>
      <plugin>
        <groupId>org.apache.felix</groupId>
        <artifactId>maven-bundle-plugin</artifactId>
        <version>${maven.bundle.plugin.version}</version>
        <executions>
          <execution>
            <id>bundle</id>
            <phase>package</phase>
            <goals>
              <goal>bundle</goal>
            </goals>
            <configuration>
              <instructions>
                <Bundle-Name>${project.name}</Bundle-Name>
                <Bundle-SymbolicName>${project.groupId}.${project.artifactId}</Bundle-SymbolicName>
                <Export-Package>${osgi.export}</Export-Package>
                <Import-Package>${osgi.import}</Import-Package>
                <DynamicImport-Package>${osgi.dynamic.import}</DynamicImport-Package>
                <Require-Capability>${osgi.require-capability}</Require-Capability>
                <Provide-Capability>${osgi.provide-capability}</Provide-Capability>
                <Private-Package>${osgi.private}</Private-Package>
                <Require-Bundle>${osgi.bundles}</Require-Bundle>
                <Bundle-Activator>${osgi.activator}</Bundle-Activator>
                <Export-Service>${osgi.export.service}</Export-Service>
                <Include-Resource>
                  /META-INF/services/io.fabric8.kubernetes.client.ServiceToURLProvider=target/classes/META-INF/services/io.fabric8.kubernetes.client.ServiceToURLProvider,
                  /META-INF/services/io.fabric8.kubernetes.client.ExtensionAdapter=target/classes/META-INF/services/io.fabric8.kubernetes.client.ExtensionAdapter
                </Include-Resource>
              </instructions>
              <classifier>bundle</classifier>
            </configuration>
          </execution>
        </executions>
      </plugin>
      <plugin>
        <groupId>org.codehaus.mojo</groupId>
        <artifactId>templating-maven-plugin</artifactId>
        <version>1.0.0</version>
        <executions>
          <execution>
            <goals>
              <goal>filter-sources</goal>
            </goals>
          </execution>
        </executions>
      </plugin>
    </plugins>
  </build>

</project><|MERGE_RESOLUTION|>--- conflicted
+++ resolved
@@ -79,11 +79,6 @@
     </dependency>
 
     <dependency>
-<<<<<<< HEAD
-      <groupId>commons-codec</groupId>
-      <artifactId>commons-codec</artifactId>
-      <version>${commons-codec.version}</version>
-=======
       <groupId>org.bouncycastle</groupId>
       <artifactId>bcprov-ext-jdk15on</artifactId>
       <version>${bouncycastle.version}</version>
@@ -93,7 +88,6 @@
       <groupId>org.bouncycastle</groupId>
       <artifactId>bcpkix-jdk15on</artifactId>
       <version>${bouncycastle.version}</version>
->>>>>>> 7f76db5f
       <optional>true</optional>
     </dependency>
     <dependency>
