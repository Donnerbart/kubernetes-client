## CHANGELOG

<<<<<<< HEAD
### 6.0-SNAPSHOT

#### Bugs
* Fix #3776: VerticalPodAutoscaler cannot load yaml with "controlledResources"
* Fix #3772: `edit()` should not be allowed as a NonNamespaceOperation

* Fix #3477: Handle exit code status messages with pod uploads

#### Improvements

#### Dependency Upgrade

* Fix #3788: Point CamelK Extension model to latest released version v1.8.0

#### New Features

#### _**Note**_: Breaking changes in the API

=======
### 5.12.1 (2022-02-04)

#### Bugs
* Fix #3786: Deserialize WatchEvents using the specific object type
* Fix #3776: VerticalPodAutoscaler cannot load yaml with "controlledResources"
* Fix #3796: Limit usage of YAML Serializer
* Fix #3772: `edit()` should not be allowed as a NonNamespaceOperation
* Fix #3477: Handle exit code status messages with pod uploads

>>>>>>> 43bd021e
### 5.12.0 (2022-01-24)

#### Bugs
* Fix #3683: Handle JsonNode fields by adding x-kubernetes-preserve-unknown-fields
* Fix #3697: addresses response that aren't closed by interceptors that issue new requests
* Fix #3255: adding basic crud mock resourceVersion support - the field will be set and updated, but not utilized by list/watch queries
* Fix #3568: Pod file upload fails if the path is `/`
* Fix #3588: `openshift-server-mock` is not listed in dependencyManagement in main pom
* Fix #3648: `Serialization.unmarshal` fails to deserialize YAML with single document in presence of document delimiter(`---`)
* Fix #3679: output additionalProperties field with correct value type for map-like fields (CRD Generator)
* Fix #3671: HTTP(s) Proxy port is not defaulted or validated
* Fix #3712: properly return the full resource name for resources with empty group
* Fix #3761: Extension Jar packages don't contain the META-INF/jandex.idx index file
* Fix #3763: A Java Long should generate a field of type integer in the CRD
* Fix #3769: Fix for ClassCastException from SchemaFrom
* Fix #3756 prevent modifications by standard operations to user objects

#### Improvements
* Fix #3674: allows the connect and websocket timeouts to apply to watches instead of a hardcoded timeout
* Fix #3651: Introduce SchemaFrom annotation as escape hatch (CRD Generator)
* Fix #3587: adding inform support for limit/batch fetching
* Fix #3734: extract static finalizer validation method

#### Dependency Upgrade
* Fix #3637: Update Fabric8 Kubernetes Model to v1.23.0
* Fix #3670: Point CamelK Extension model to latest released version v1.7.0
* Fix #3725: Bump sundrio to v0.50.3

#### New Features
* Fix #3721: Add support for uploading file via InputStream
* Fix #3234: Allow specifying specific localhost while port-forwarding
* Fix #3506: Add support for Open Cluster Management extension

### 5.10.2 (2022-01-07)

#### Bugs
* Fix #3653: SnakeYAML uses only standard Java types

### 5.11.2 (2022-01-05)

#### Bugs
* Fix #3653: SnakeYAML uses only standard Java types
* Fix #3697: addresses response that aren't closed by interceptors that issue new requests

### 5.8.1 (2022-01-05)

#### Bugs
* Fix #3653: SnakeYAML uses only standard Java types

### 5.7.4 (2022-01-05)

#### Bugs
* Fix #3653: SnakeYAML uses only standard Java types

### 5.4.2 (2022-01-05)

#### Bugs
* Fix #3653: SnakeYAML uses only standard Java types

### 5.3.2 (2022-01-05)

#### Bugs
* Fix #3653: SnakeYAML uses only standard Java types

### 5.1.2 (2022-01-05)

#### Bugs
* Fix #3653: SnakeYAML uses only standard Java types

### 5.0.3 (2022-01-05)

#### Bugs
* Fix #3653: SnakeYAML uses only standard Java types

### 5.11.1 (2021-12-24)

#### Bugs
* Fix #3672: Native image builds of Fabric8 work (commons-codec no longer required)
* Fix #3639: Support for NodeMetrics and PodMetrics informers
* Fix #3662: NodeMetrics should be marked as Cluster scoped resource
* Fix #3686: Ignore fields annotated with JsonIgnore during CRD generation
* Fix #3652: Avoid a StackOverflow and properly fail on cyclic references in CRD generation

### 5.11.0 (2021-12-17)

#### Bugs
* Fix #3538: Update Plural rule to work with Prometheus
* Fix #3555: using the new builder for generic resources
* Fix #3535: ensure clientKeyAlgo is set properly when loading config YAML from `fromKubeconfig`
* Fix #3598: applying cancel to the correct future for waitUntilCondition and waitUntilReady
* Fix #3609: adding locking to prevent long running Watcher methods from causing reconnects with concurrent processing
* Fix #3629: correcting the watch 200/503 exception handling 
* Fix #3606: Template getObjects doesn't throw NPE when objects is null
* Fix #3620: throw a meaningful exception if no kind/plural is on a ResourceDefinitionContext, default plural if possible
* Fix #3636: ensure proper handling of LogWatch closure wrt its streams

#### Improvements
* Fix #3615: opt into bookmarks by default
* Fix #3600: add owner references support to HasMetadata

#### Dependency Upgrade
* Fix #3505: Update OpenShift Model to latest version (4.9.x)

#### New Features
* Fix #3579: Add support for Volcano extension
* Fix #3593: Add support for Istio extension

#### _**Note**_: Breaking changes in the API
* If you do not wish to receive bookmarks, then set ListOptions.allowWatchBookmarks=false - otherwise all Watches will default to requesting bookmarks.  If supported by the api-server, bookmarks will avoid 410 exceptions and keep the watch alive longer.  If you are using the mock framework with explicit uris, you may need to update your expected watch endpoints to include the parameter allowWatchBookmarks=true
* Refactoring #3547: due to an abstraction layer added over okHttp, the following api changes were made:
    * OperationContext withOkHttpClient was removed, it should be needed to be directly called
    * PatchType.getMediaType was replaced with PatchType.getContentType
    * ExecListener no longer passes the okhttp3.Response to onOpen.  onFailure will pass a simplified ExecListener.Response when possible.
    * okhttp3.TlsVersions has been replaced by io.fabric8.kubernetes.client.http.TlsVersion
    * HttpClientUtils.createHttpClient(config, additionalConfig) has been deprecated and now returns an OkHttpClientImpl
    * The client is no longer adaptable to an OkHttpClient, use Client.getHttpClient instead

### 5.10.1 (2021-11-12)

#### Bugs
* Fix #3583: Add KubernetesMockServer accessor to JUnit4 KubernetesServer rules
* Fix #3584: Add GenericKubernetesResourceBuilder to Kubernetes Model Core

### 5.10.0 (2021-11-11)

#### Bugs
* Fix #3408: quote pod upload file paths to support special chars
* Fix #3561: ensure okhttp resources are closed
* Fix #3570: added a setter for additionalProperties for proper builder support

#### Improvements
* Fix #3562: Kubernetes Mock Server improvements
* Fix #3406: Add support for approve/deny CertificateSigningRequests
* Fix #3460: support for deserializing templates with non-string params
* Fix #3574: support for deserialization of properties that don't match the target field's type
* Fix #3511: Improve selectors support in OperationContext

#### Dependency Upgrade
* Fix #3562: Bump MockWebServer

#### New Features
* Fix #3430: Support Vertical Pod Autoscaler

#### _**Note**_: Breaking changes in the API
##### Tools Changes:
- Serialization: Those KubernetesResources that include entries in the additionalProperties Map that override a field
  of the resource instance, will no longer be duplicated. The values present in the additionalProperties Map take
  precedence.

### 5.9.0 (2021-10-14)

#### Bugs
* Fix #3482: sanitizeName now truncate names to be less than 63 chars and makes sure first and last charaters are letters
* Fix #3353: addressing extra quoting in quantity serialization
* Fix #3509: notify reader when something is written in ExecWebSocketListener
* Fix #3501: addressed NPE with default BuildConfig operations

#### Improvements
* Fix #3448 added methods for getting specific version information - `KubernetesClient.getKubernetesVersion`, `OpenShiftClient.getOpenShiftV3Version`, and `OpenShiftClient.getOpenShiftV3Version`
* Fix #3404 supporting generic resources in resource/resourceList with minimal metadata, as well as a new entry point `KubernetesClient.genericKubernetesResources(String apiVersion, String kind)`
* Fix #3390: Make mock server support JSON_MERGE_PATCH
* Fix #2171: Support BOOKMARK (Watcher) events

#### New Features
* Fix #3294: Support fetching APIGroupList
* Fix #3303: Support fetching APIResourceList

#### _**Note**_: Breaking changes in the API
* OpenShiftConfig#openshiftApiGroupsEnabled is deprecated and no longer used.
* OpenShiftConfig#disableApiGroupCheck is used only to determine if a client is adaptable to the OpenShiftClient and is generally only needed in mock scenarios.  It will be set automatically on clients obtained from an openshift mock server.
* `KubernetesClient.getVersion` has been deprecated, please use one of the more specific methods introduced by #3448 - `KubernetesClient.getKubernetesVersion`, `OpenShiftClient.getOpenShiftV3Version`, and `OpenShiftClient.getOpenShiftV3Version`

### 5.8.0 (2021-09-23)

#### Bugs
* Fix #3445: TokenRefreshInterceptor throws when running incluster config
* Fix #3456: io.fabric8:crd-generator README should reference crd-generator-apt instead of now removed crd-generator artifact
* Fix #3384: preventing NPE from being logged with pod execs.
* Fix #3484: Ensuring that the informer isWatching flag is correctly reported

#### Improvements
* Fix #3468: Add method to get non-running `Informer` from context specific dsl
* Fix #3398: Added javadocs explaining the wait parameter
* Fix #3491: Add more metadata to `KubernetesClientException` when possible
* Fix #3465: Allowing for more super class event handlers

#### Dependency Upgrade
  * Fix #3326: Upgrade Kubernetes Model to v1.22.1

### 5.7.3 (2021-09-09)

#### Bugs
* Fix #3433: Extension annotator doesn't generate XxxEditable classes
* Fix #3450: CRD generator fails with ClassCastException in some cases
* Fix #3442: make sure new CRDGenerator instances start with a clean generation context

#### Dependency Upgrade
* Fix #3438: Upgrade Sundrio to 0.50.1

### 5.7.2 (2021-09-02)

#### Dependency Upgrade
* Fix #3441: Revert #3427 bump jandex from 2.3.1.Final to 2.4.0.Final

### 5.7.1 (2021-09-01)

#### Bugs
* Fix #3411: enum values should honor JsonProperty annotations during CRD generation
* Fix #3431: required list properly uses renamed properties during CRD generation
* Fix #3429: KubernetesCrudDispatcher throw ConcurrentModificationException when using WatchEventsListener

#### Improvements
* Fix #3414: Add equals and hashCode implementations for CustomResource
* Fix #3287: Add support for field descriptions in CRD Generator

### 5.7.0 (2021-08-12)

#### Bugs
* Fix #3325: All Cluster Scoped Kubernetes resources should use NonNamespacedOperation
* Fix #3346: https configuration ignored for OpenShiftServer in CRUD mode
* Fix #3347: OpenShiftConfig missing some configurations from provided Config
* Fix #3379: using updateStatus rather than patchStatus in the Raw logic

#### Improvements
* Fix #3390: Make mock server to work again with updateStatus by handling JSON_MERGE_PATCH
* Fix #3316: allow locking deletion to resource version
* Fix #3350: Replace references to impls with interfaces in several places in the the dsl
* Fix #3327: Removed generated ResourceHandlers
* Fix #3349: ensuring that dsl context values always are applied over user ListOptions
* Fix #3372: Add generatePackageSuffix option to Model Generator to allow flexible package names for generated model
* Fix #3336: Add ConversionReview in Kubernetes API Extensions model
* Fix #3367: Let CRDGenerator clients handle output (#3366, #3371)

#### New Features
* Fix #3380: Update chaos-mesh extension to v1.2.3. Add AwsChaos.

#### _**Note**_: Breaking changes in the API
##### DSL Changes:
- #3327 DSL methods mentioning customResources have been deprecated: `KubernetesClient.customResources`, `SharedIndexInformerFactory.sharedIndexInformerForCustomResource`.  See replacement resources and sharedIndexInformerFor methods instead.  Also `CustomeResourceDefinitionContext` has been replaced by `ResourceDefinitionContext` - for example in `KubernetesClient.genericKubernetesResources`.
- #3358 DSL return type replacements - `NamespacedCreateOnlyResourceOperationsImpl` has been replaced by `NamespacedInOutCreateable`, `ImageSignatureOperationsImpl` has been replaced by `NameableCreateOrDeleteable`
- #3364 `VisitFromServerGetWatchDeleteRecreateWaitApplicable` now implements `Editable` to replace the `Visitable` methods.  `ApplicableAnd` and `Recreatable` have also been deprecated.
- #3386 `KubernetesClient.customResource(CustomResourceDefinitionContext)` has been deprecated.  Please use the GenericKubernetesResource via `KubernetesClient.genericKubernetesResource(ResourceDefinitionContext)`

### 5.6.0 (2021-07-21)

#### Bugs
* Fix #3304: Prevent NPE in after informer stop
* Fix #3083: CertificateException due to PEM being decoded in CertUtils
* Fix #3295: Fix wrong kind getting registered in KubernetesDeserializer in SharedInformerFactory
* Fix #3318: Informer relist add/update should not always be sync events
* Fix #3328: Allow for generic watches of known types
* Fix #3240: MicroTime serialises incorrectly; add custom serializer/deserializer for MicroTime
* Fix #3329: Moved the parsing of resource(String) to the common base client
* Fix #3330: Added usage of the openshift specific handlers for resource(String/HasMetadata) to pickup the right Readiness

#### Improvements
* Fix #3285: adding waiting for list contexts `Informable.informOnCondition`
* Fix #3284: refined how builders are obtained / used by HasMetadataOperation
* Fix #3314: Add more detailed information about what is generated by the CRD generator
* Fix #3307: refined the support for `Readiable.isReady`
* Fix #2887: Create Docker Registry secrets
* Fix #3314: add detailed information on CRD generation

#### Dependency Upgrade
* Fix #3290: Update Tekton Pipeline Model to v0.25.0

#### New Features
* Fix #3291: Retrying the HTTP operation in case of IOException too
* Fix #2712: Add support for watching logs in multi-container Controller resources (Deployments, StatefulSets, ReplicaSet etc)

#### _**Note**_: Breaking changes in the API
##### DSL Changes:
- #3307 `Readiable.isReady` returns a boolean rather than a Boolean

### 5.5.0 (2021-06-30)

#### Bugs
* Fix #3064: KubernetesMockServer should not read local `.kube/config` while initializing client
* Fix #3126: a KubernetesClientException will be thrown from patch/replace rather than a null being returned when the item does not exist
* Fix #3121: ServiceOperationImpl replace will throw a KubernetesClientException rather than a NPE if the item doesn't exist
* Fix #3189: VersionInfo contains null data in OpenShift 4.6
* Fix #3190: Ignore fields with name "-" when using the Go to JSON schema generator
* Fix #3144: walking back the assumption that resource/status should be a subresource for the crud mock server, now it will be only if a registered crd indicates that it should be
* Fix #3194: the mock server will now infer the namespace from the path
* Fix #3076: the MetadataObject for CustomResource is now seen as Buildable
* Fix #3216: made the mock server aware of apiVersions
* Fix #3225: Pod metric does not have corresponding label selector variant
* Fix #3243: pipes provided to exec command are no longer closed on connection close, so that client can fully read the buffer after the command finishes.
* Fix #3272: prevent index npe after informer sees an empty list
* Fix #3275: filter related dsl methods withLabel, withField, etc. should not modify the current context.  If you need similar behavior to the previous use `Filterable.withNewFilter`.
* Fix #3271: waitUntilReady and waitUntilCondition should handle resource too old
* Fix #3278: `Waitable` methods should not be available at a list context

#### Improvements
* Fix #3078: adding javadocs to further clarify patch, edit, replace, etc. and note the possibility of items being modified.
* Fix #3149: replace(item) will consult the item's resourceVersion for the first PUT attempt when not specifically locked on a resourceVersion
* Fix #3135: added mock crud support for patch status, and will return exceptions for unsupported patch types
* Fix #3072: various changes to refine how threads are handled by informers.  Note that the SharedInformer.run call is now blocking when starting the informer.
* Fix #3143: a new SharedInformerEventListener.onException(SharedIndexInformer, Exception) method is available to determine which informer could not start.
* Fix #3170: made HttpClientUtils.createHttpClient(Config, Consumer<OkHttpClient.Builder>) public to allow overriding custom http client properties 
* Fix #3202: make pod upload connection and request timeouts configurable
* Fix #3185: Introduce GenericKubernetesResource, used as delegate in RawCustomResourceOperationsImpl
* Fix #3001: WatchConnectionManager logs that provide little information are now logged at a lower level
* Fix #3186: WebSockets and HTTP connections are closed as soon as possible for Watches.
* Fix #2937: Add `SharedInformerFactory#getExistingSharedIndexInformers` method to return list of registered informers
* Fix #3239: Add the `Informable` interface for context specific dsl methods to create `SharedIndexInformer`s.
* Fix #3101: making isWatching a health check for the informer

#### Dependency Upgrade
* Fix #2741: Update Knative Model to v0.23.0

#### New Features
* Fix #3133: Add DSL Support for `authorization.openshift.io/v1` resources in OpenShiftClient
* Fix #3166: Add DSL Support for `machineconfiguration.openshift.io/v1` resources in OpenShiftClient
* Fix #3142: Add DSL support for missing resources in `operator.openshift.io` and `monitoring.coreos.com` apiGroups
* Fix #2565: Add support for CertManager extension
* Fix #3150: Add DSL support for missing resources in `template.openshift.io`, `helm.openshift.io`, `network.openshift.io`, `user.openshift.io` apigroups
* Fix #3087: Support HTTP operation retry with exponential backoff (for status code >= 500)
* Fix #3193:Add DSL support for `autoscaling.openshift.io` resources in OpenShiftClient
* Fix #3209: Add DSL support for PodSecurityPolicySubjectReview, PodSecurityPolicyReview, PodSecurityPolicySelfSubjectReview in `security.openshift.io/v1` apiGroup to OpenShiftClient
* Fix #3207: Add DSL support for OperatorCondition, Operator, PackageManifest in `operators.coreos.com` apiGroup to OpenShiftClient 
* Fix #3201: Add support for `tuned.openshift.io` apiGroup in OpenShiftClient DSL
* Fix #3205: Add DSL support for ConsolePlugin and ConsoleQuickStart in `console.openshift.io` apiGroup
* Fix #3222: Add DSL support for `user.openshift.io/v1` Identity in OpenShiftClient DSL
* Fix #3222: Add DSL support for OpenShift Whereabouts CNI Model `whereabouts.cni.cncf.io` to OpenShiftClient DSL
* Fix #3224: Add DSL support for OpenShift Kube Storage Version Migrator resources in OpenShiftClient DSL
* Fix #3228: Add support for Dynamic informers for custom resources in KubernetesClient
* Fix #3270: Add DSL support for ClusterInterceptors to TektonClient

#### _**Note**_: Breaking changes in the API
##### DSL Changes:
- #3127 `StatusUpdatable.updateStatus` deprecated, please use patchStatus, editStatus, or replaceStatus
- #3239 deprecated methods on SharedInformerFactory directly dealing with the OperationContext, withName, and withNamespace - the Informable interface should be used instead.
- #3271 `Waitable.waitUntilReady` and `Waitable.waitUntilCondition` with throw a KubernetesClientTimeoutException instead of an IllegalArgumentException on timeout.  The methods will also no longer throw an interrupted exception.
  `Waitable.withWaitRetryBackoff` and the associated constants are now deprecated.

##### Util Changes:
- #3197 `Utils.waitUntilReady` now accepts a Future, rather than a BlockingQueue
- #3169 `Utils.shutdownExecutorService` removed in favor of direct usage of shutdownNow where appropriate.  
  The stream pumper related classes were also simplified to utility methods on InputStreamPumper.

### 5.4.1 (2021-06-01)

#### Bugs
* Fix #3181: Properly handling of JsonProperty when generating CRDs
* Fix #3172: Use File.toURI() to create the generated CRD URI
* Fix #3152: Retry only Non-Restful Create-only resources in OpenShiftOAuthInterceptor
* Fix #3189: VersionInfo contains null data in OpenShift 4.6

### 5.4.0 (2021-05-19)

#### Bugs
* Fix #3040: Consistently order printer columns by JSON path to prevent undue changes in generated CRDs
* Fix #3041: Properly output `additionalProperties` field for Maps, output warning for unsupported complex maps
* Fix #3036: Fix file descriptor leak when loading cacerts file
* Fix #3038: Upgrade TLS versions in mock servers to 1.2.
* Fix #3037: Account for JsonProperty annotations when computing properties' name
* Fix #3014: Resync Future is canceled and resync executor is shutdown on informer stop
* Fix #2529: SelfSubjectAccessReview not working with OpenShiftClient
* Fix #2978: Fix SharedInformer NPE on initial requests while syncing
* Fix #2989: serialization will generate valid yaml when using subtypes
* Fix #2991: reduced the level of ReflectWatcher event received log
* Fix #2992: allowing Watch auto-reconnect for shared informers
* Fix #2994: updating the SharedIndexInformer indexer state for a delete event generated by resync
* Fix #2996: Generating CRDs from the API should now properly work
* Fix #3000: Set `no_proxy` in the okhttp builder in case the `proxy_url` is null
* Fix #3011: properly handle enum types for additional printer columns
* Fix #3020: annotations should now properly have their associated values when processing CRDs from the API
* Fix #3016: Use scheduleWithFixedDelay for resync task execution
* Fix #2991: reduced the level of ReflectWatcher event received log
* Fix #3027: fix NPE when sorting events in KubernetesResourceUtil
* Fix #3054:  missing entry for Trigger in TektonTriggersResourceMappingProvider
* Fix #3047: NPE when getting version when there is no build date
* Fix #3024: stopAllRegisteredInformers will not call startWatcher
* Fix #3067: Added a patch(PatchContext, item) operation to be more explicit about patching and diffing behavior
* Fix #3097: refresh token with autoconfigure even if authprovider is null

#### Improvements
* Fix #2788: Support FIPS mode in kubernetes-client with BouncyCastleFipsProvider
* Fix #2910: Move crd-generator tests from kubernetes-itests to kubernetes-tests
* Fix #3005: Make it possible to select which CRD version is generated / improve output
* Fix #3015: Thread interruption in a nominal case (like closing the client) are now logged in debug
* Fix #3057: Removed debug calls for CustomResource during deserialization
* Fix #3050: More enforcement of the informer lifecycle
* Fix #3061: Removed the deltafifo from the informer logic
* Fix #3081: Use apiGroupName in generated package for OpenShiftClient Handler/OperationsImpl classes
* Fix #3089: Allowing patch/edit to infer context from the item
* Fix #3066: Added replaceStatus (PUT), editStatus (JSON PATCH), and patchStatus (JSON MERGE PATCH) methods to support non-locking status updates

#### Dependency Upgrade
* Fix #2979: Update Kubernetes Model to v1.21.0
* Fix #3099: Update Tekton Triggers Model to v0.13.0
* Fix #3118: Update to sundrio 0.40.1

#### New Features
* Fix #2984: Add support for `flowcontrol.apiserver.k8s.io/v1beta1` FlowSchema and PriorityLevelConfiguration
* Fix #2980: Add DSL Support for `apps/v1#ControllerRevision` resource
* Fix #2981: Add DSL support for `storage.k8s.io/v1beta1` CSIDriver, CSINode and VolumeAttachment
* Fix #2912: Add DSL support for `storage.k8s.io/v1beta1` CSIStorageCapacity
* Fix #2701: Better support for patching in KuberntesClient
* Fix #3034: Added a SharedInformer.isRunning method
* Fix #3088: mock server will assume /status is a subresource, and other refinements to match kube behavior
* Fix #3111: Add DSL Support for `config.openshift.io/v1` resources in OpenShiftClient 

#### _**Note**_: Breaking changes in the API
##### DSL Changes:
- `client.batch().jobs()` deprecated, suggestion to move to `client.batch().v1().jobs()`
- `client.batch().cronjobs()` deprecated, suggestion to move to `client.batch().v1().cronjobs()` or `client.batch().v1beta1().cronjobs()`
- `client.policy().podSecurityPolicies()` deprecated, suggestion to move to `client.policy().v1beta1().podSecurityPolicies()`
- `client.policy().podDisruptionBudget()` deprecated, suggestion to move to `client.policy().v1().podDisruptionBudget()` or `client.policy().v1beta1().podDisruptionBudget()`

##### Model Changes:
- Classes in `io.fabric8.kubernetes.api.model.batch` have been moved to `io.fabric8.kubernetes.api.model.batch.v1` and `io.fabric8.kubernetes.api.model.batch.v1beta1`
- Classes in `io.fabric8.kubernetes.api.model.policy` have been moved to `io.fabric8.kubernetes.api.model.policy.v1` and `io.fabric8.kubernetes.api.model.policy.v1beta1`

### 5.3.1 (2021-04-26)

#### Bugs
* Fix #2991: reduced the level of ReflectWatcher event recieved log
* Fix #2992: allowing Watch auto-reconnect for shared informers
* Fix #2994: updating the SharedIndexInformer indexer state for a delete event generated by resync
* Fix #2910: Move crd-generator tests from kubernetes-itests to kubernetes-tests
* Fix #3005: Make it possible to select which CRD version is generated / improve output
* Fix #3011: properly handle enum types for additional printer columns
* Fix #3020: annotations should now properly have their associated values when processing CRDs from the API

### 4.13.3 (2021-04-22)

#### Bugs
* Fix: Set no_proxy in the okhttp builder in case the proxy_url is null
* Fix #3027: fix NPE when sorting events in KubernetesResourceUtil

### 5.3.0 (2021-04-08)

#### Bugs
* Fix #2620: Add support for `config.openshift.io/v1` Ingress
* Fix #2784: Not able to deserialize ClusterServiceVersion
* Fix #2935: CRD generator no longer treat enum values as properties (performance)
* Fix #2812: SharedIndexInformer EventHandler sees double updates at resync interval
* Fix #2937: SharedInformerFactory#getExistingSharedIndexInformer returns null when @Kind is configured
* Fix #2924: Creating a CustomResourceInfo from a class doesn't result in the expected information
* Fix #2967: Copy to/from pods: fixed error message; removed debug output
* Fix #2923: Edit a CustomResource should result in a patch

#### Improvements
* Fix #2950: RawCustomResourceOperationsImpl should also work with standard resources
* Fix #2938: Make it possible to manage Tekton Triggers directly
* Fix #2921: Kubernetes server mock will generate missing metadata fields
* Fix #2946: Kubernetes server mock watch will generate initial `ADDED` events
* Fix #2925: Add CustomResource.getShortNames(Class) method

#### Dependency Upgrade
* Fix #2971: Upgrade to sundrio 0.30.0

#### New Features
* Fix #2837: Add Support for `events.k8s.io` APIGroup DSL
* Fix #2854: Introduce CamelK extension

### 5.2.1 (2021-03-16)

#### Bugs
* Fix #2905: NullPointerException when attempting to generate non-parameterized CustomResources
* Fix #2900: Improve handling of complex CR hierarchies, falling back to ignoring status replicas instead of skipping CRD generation altogether

### 5.2.0 (2021-03-12)

#### Bugs
* Fix #2802: NullPointerException in HasMetadataOperation patch/replace when using KubernetesMockServer
* Fix #2828: Remove automatic instantiation of CustomResource spec and status as this feature was causing more issues than it was solving
* Fix #2857: Fix the log of an unexpected error from an Informer's EventHandler
* Fix #2853: Cannot change the type of the Service from ClusterIP to ExternalName with PATCH
* Fix #2855: `.withPropagationPolicy` and `.withGracePeriod` DSL methods can't be combined for Resource API deletion operations
* Fix #2783: OpenIDConnectionUtils#persistKubeConfigWithUpdatedToken persists access token instead of refresh token
* Fix #2871: Change longFileMode to LONGFILE\_POSIX for creating tar in PodUpload, improve exception handling in PodUpload.
* Fix #2746: SharedInformerFactory should use key formed from OperationContext
* Fix #2736: Move CRD annotations to kubernetes-model-common module for greater coherence
* Fix #2836: Make CRD generation usable at runtime, split the generator into api and apt modules, 
  the `crd-generator-apt` artifact corresponding to the previous `crd-generator` artifact, while the
  `crd-generator-api` artifact can be consumed directly to generate the CRDs at runtime.

#### Improvements
* Fix #2781: RawCustomResourceOperationsImpl#delete now returns a boolean value for deletion status
* Fix #2780: Refactor RawCustomResourceOperationsImpl#delete(String)

#### New Features
* Fix #2818: Update chaos-mesh extension to v1.1.1. Add PodIoChaos, JVMChaos, HTTPChaos and DNSChaos.
* Fix #2699: Add support for `@EnableOpenShiftMockClient` for OpenShiftClient
* Fix #2588: Support for Server side dry runs

### 5.1.1 (2021-02-24)

#### Bugs
* Fix #2747: Apiextensions DSL should use NonNamespaceOperation for CustomResourceDefinitions
* Fix #2819: simple enums are now supported when generating CRDs
* Fix #2827: CNFE when initializing CustomResource instances
* Fix #2815: `client.isAdaptable(OpenShiftClient.class)` doesn't work on OpenShift 4
* Fix #2833: Knative model generator is now aligned with all other generators

### 5.1.0 (2021-02-17)

#### Bugs
* Fix #2748: Pass custom headers in kubernetes-client to watch api by modify WatchConnectionManager
* Fix #2745: Filtering Operations can't configure PropagationPolicy
* Fix #2672: WaitUntilReady for Service resource throws IllegalArgumentException

#### Improvements
* Fix #2662: Allow option to containerize Go Model Schema generation builds 
* Fix #2717: Remove edit() methods from RawCustomResourceOperationsImpl taking InputStream arguments
* Fix #2757: add `storage` and `served` to `Version` annotation
* Fix #2759: add `ShortNames` annotation to specify short names for CRD generation
* Fix #2694: Remove deprecated methods from KubernetesClient DSL
* Fix #2716: Add a property to disable BackwardCompatibilityInterceptor

#### Dependency Upgrade
* Fix #2706: update Tekton Triggers model to v0.11.1
* Fix #2684: Upgrade Kubernetes Model to v1.20.2

#### New Features
* Fix #2702: Add support for discovery.k8s.io/v1beta1 EndpointSlice in KubernetesClient DSL
* Fix #2703: Add support for `certificates.k8s.io` v1 and v1beta1 API in KubernetesClient DSL
* Fix #2708: Update CSI Volume Snapshot API to v1
* Fix #2789: Use thread context class loader instead of `Class.forName`
* Fix #2779: Add DSL support for `scheduling.k8s.io` `v1` and `v1beta1` to SchedulingAPIGroupDSL
* Fix #2776: Preview release of CRD generator based on annotations
  - Classes extending the `CustomResource` class can now be used as the basis for CRD generation
  - Several annotations are available to override the default behavior if it doesn't fit your needs
  - Validation schema is automatically derived from your class' spec implementation (or from the CR
    class, if no spec is present)
  - CRDs are automatically generated at compile-time if you include the `io.fabric8:crd-generator`
    dependency to your project (with the suggested `compile` scope)
  - CRDs are generated for both `v1beta1` and `v1` versions of the specification at this point
  - One CRD manifest is generated per CRD using the CRD name (e.g. `mycrplural.group.example.com`)
    suffixed with the specification version, e.g. `mycrplural.group.example.com-v1.yml`
  - The CRD files are generated in the `target/META-INF/fabric8` directory of your project

#### _**Note**_: Breaking changes in the API
##### DSL Changes:
- `client.settings()` DSL has been removed since PodPreset v1alpha1 API is no longer present in Kubernetes 1.20.x
- `client.customResourceDefinitions()` has been removed. Use `client.apiextensions().v1beta1().customResourceDefinitions()` instead
- `client.events()` has been removed. Use `client.v1().events()` instead
- `client.customResource(...)` method is removed. Use `client.customResources(...)` with CustomResource configuration in annotations inside POJOs

##### Model Changes:
- Classes in `io.fabric8.kubernetes.api.model.scheduling` have been moved to `io.fabric8.kubernetes.api.model.scheduling.v1` and `io.fabric8.kubernetes.api.model.scheduling.v1beta1`
- Classes in `io.fabric8.kubernetes.api.model.admission` have been moved to `io.fabric8.kubernetes.api.model.admission.v1` and `io.fabric8.kubernetes.api.model.admission.v1beta1`
- Classes in `io.fabric8.kubernetes.api.model.certificates` have been moved to `io.fabric8.kubernetes.api.model.certificates.v1` and `io.fabric8.kubernetes.api.model.certificates.v1beta1`
- Classes in `io.fabric8.kubernetes.api.model.events` have been moved to `io.fabric8.kubernetes.api.model.events.v1` and `io.fabric8.kubernetes.api.model.events.v1beta1`

### 4.11.2 (2021-02-09)

#### Bugs
* Fix #2715: CVE-2021-20218 vulnerable to a path traversal leading to integrity and availability compromise

### 4.7.2 (2021-02-09)

#### Bugs
* Fix #2715: CVE-2021-20218 vulnerable to a path traversal leading to integrity and availability compromise

### 5.0.2 (2021-02-08)

#### Bugs
* Fix #2715: CVE-2021-20218 vulnerable to a path traversal leading to integrity and availability compromise

### 4.13.2 (2021-02-05)

#### Bugs
* Fix #2715: CVE-2021-20218 vulnerable to a path traversal leading to integrity and availability compromise

### 5.0.1 (2021-01-27)

#### Bugs
* Fix #2687: RawCustomResourceOperationsImpl ignores config
* Fix #2612: add support for checking latest kubeconfig in Interceptor

#### Improvements

* Fix #2723: Dependency cleanup
 - Remove javax.annotation-api 
 - Remove jaxb-api
 - Remove jackson-module-jaxb-annotations
* Fix #2744: Automatically instantiates spec and status fields on `CustomResource` when possible.
  `initSpec` and `initStatus` methods are also provided to allow for overriding of the default implementation.

#### Dependency Upgrade

* Fix #2723: Upgrade sundrio.version to 0.24.1

### 4.13.1 (2021-01-20)

#### Bugs
* Fix #2734: (Backport #2596) Add buildable ref for container, port and volume

### 5.0.0 (2020-12-30)

#### Bugs
* Fix #2695: fromCustomResourceType should be of type `CustomResource`

### 5.0.0-beta-1 (2020-12-21)

#### Bugs
* Fix #2671: Reliability improvements to watchers
* Fix #2592: ConcurrentModificationException in CRUD KubernetesMockServer
* Fix #2510: Yaml containing aliases rejected due to FasterXML bug
* Fix #2651: SharedInformers should ignore resync on zero resyncPeriod
* Fix #2656: Binding operations can be instantiated

#### Improvements
* Fix #2676: Allow specifying PropagationPolicy when using deleteExisting
* Fix #2678: Adds a convenience method for referring to Cache keys by namespace and name rather than item
* Fix #2665: CustomResourceDefinitionContext.fromCrd support for v1 CustomResourceDefinition
* Fix #2642: Update kubernetes-examples to use apps/v1 Deployment rather than extensions/v1beta1
* Fix #2666: Align SharedIndexInformer API with Custom Resource Improvements

#### New Features
* Fix #2611: Support for Custom Resource and Custom Resource Definitions has been improved
  - New annotations have been introduced for users to specify group, version, singular and plural
    properties for `CustomResource` instances
  - `CustomResource` instances must now be annotated with `@Version` and `@Group` so that the 
    associated information can be automatically computed
  - `HasMetadata` provides default implementations for `getApiVersion` and `getKind` based on the 
    presence (or not) of annotations on the target class
  - Static methods have been introduced on `HasMetadata` and `CustomResource` to encapsulate the 
    logic used to resolve `Kind`, `ApiVersion`, `Group`, `Version`, `Plural`, `Singular` and `CRD Name`
    properties
  - New `v1CRDFromCustomResourceType` and `v1beta1CRDFromCustomResourceType` methods have been 
    introduced on `CustomResourceDefinitionContext` to initialize a `CustomResourceDefinitionBuilder`
    with the information provided by a specific `CustomResource` implementation, making it much 
    easier to create CRDs if you already have defined your custom resource type
  - `CustomResource` is now parameterized by the spec and status types that it uses which further 
    removes boiler plate
* Rename `@ApiVersion` and `@ApiGroup` to simply `@Version` and `@Group`, respectively. This was done
  to unify annotations and also remove potential confusion between values provided to `@ApiVersion` 
  and what is returned by `HasMetadata#getApiVersion`

### 5.0.0-alpha-3 (2020-12-10)

#### Bugs
* Fix #2519: Generated schemas contains a valid meta-schema URI reference (`http://json-schema.org/draft-05/schema#`)
* Fix #2631: Handle null values when getting current context on OIDC interceptors
* Fix #2610: Remove deprecated module kubernetes-model-generator/model-generator-app

#### Improvements
* Fix #2628: Add `isFinalizerValid` method on `HasMetadata` to encapsulate validation logic
* Fix #2640: Edit method accepts Visitors

#### Dependency Upgrade
* Fix #2636: Upgrade sundrio.version to 0.23.0

### 5.0.0-alpha-2 (2020-11-24)

#### Improvements
* Fix #2614: Watcher.onClose has dedicated WatcherException as parameter.

### 5.0.0-alpha-1 (2020-11-18)

#### Bugs
* Fix #2596: Add buildable references for Container, Port and Volume

#### Improvements
* Fix #2571: Eliminated the use of Doneables and simplified the internal DSL implementation.
* Fix #2607: add isMarkedForDeletion and finalizer-related default methods to HasMetadata (@metacosm)
* Fix #2605: Provide a `customResources` alternative that simply accepts the resource type as an argument.

#### New Features
* Fix #2556: Chaos Mesh model based on Chaos Mesh v1.0.1

### 4.13.0 (2020-11-10)

#### Bugs
* Fix #2517: Replace does not work in CRUD mockwebserver
* Fix #2537: Checking for Readiness of DeploymentConfig
* Fix #2300: Remove job extensions/v1beta1 from backward compatibiliy interceptor
* Fix #2514: SharedIndexInformer watches only pods of its own namespace when run in the cluster

#### Improvements
* Fix #2507: Add a test for creating a Job with generateName
* Fix #2509: Reversed order + Add Kubernetes 1.16.0 + OpenShift 4.5.14 to Compatibility matrix
* Add cache in github actions for integration tests

#### Dependency Upgrade
* Fix #2513: Update Kubernetes Model to v1.19.1

#### New Features
* Fix #2531: Allow setting the maximum concurrent requests via system property / environment variable
* Fix #2534: Tekton model based on Tekton Pipeline 0.17.0
* Fix #2574: Add support for Condition type

_**Note**_: Breaking changes in the API
* Tekton Pipeline v1beta1 *sidecars* field from a task step is now a list of `io.fabric8.tekton.pipeline.v1beta1.Sidecar` instead of a list of `io.fabric8.tekton.pipeline.v1beta1.Step`

* `NetworkPolicy` moved to `io.fabric8.kubernetes.api.model.networking.v1.NetworkPolicy` from
  `io.fabric8.kubernetes.api.model.networking.NetworkPolicy`
* Fix #2557: add missing `OpenShiftReadiness.isReadinessApplicable`

### 4.12.0 (2020-10-02)

#### Bugs
* Fix #2442: Wrong resource kind in `ProjectRequestHandler` causes ClassCastException when handling Project resources.
* Fix #2467: OpenShiftClient cannot replace existing resource with API version =! v1
* Fix #2458: Creating new instance of the DefaultKubernetesClient is hanging
* Fix #2474: Config.fromKubeconfig throws NullPointerException
* Fix #2399: Cannot change the type of the Service from ClusterIP to ExternalName
* Fix #2479: KuberentesDeserializer works on OSGi runtime environments
* Fix #2488: Unable to derive module descriptors for kubernetes-model jars

#### Improvements
* Enable user to select custom address and port for KubernetesMockServer
* Fix #2473: Removed unused ValidationMessages.properties
* Fix #2408: Add documentation for Pod log options
* Fix #2141: Decouple OpenShift Model from Kubernetes Client
* Fix #2452: Make Readiness.isReady publicly available from a wrapper method in KubernetesResourceUtil

#### Dependency Upgrade
* Bump Knative Serving to v0.17.2 & Knative Eventing to v0.17.3 

#### New Features
* Fix #2340: Adding support for Knative Eventing Contrib 
* Fix #2111: Support automatic refreshing for expired OIDC tokens
* Fix #2146: Add Support for specifying CustomResourceDefinitionContext while initializing KubernetesServer
* Fix #2314: Fetch logs should wait for the job's associated pod to be ready
* Fix #2043: Support for Tekton Triggers
* Fix #2460: Querying for an event based on InvolvedObject fields

_**Note**_ Minor breaking changes:
* PR #2424 (#2414) slightly changes the API by adding the new `WatchAndWaitable` "combiner" interface.
  Most projects shouldn't require any additional changes.

### 4.11.1 (2020-09-02)

#### Bugs
* Fix #2445: ConfigMap and other resources are replaced

### 4.11.0 (2020-08-26)
#### Bugs
* Fix #2373: Unable to create a Template on OCP3
* Fix #2308: Fix kubernetes client `Config` loading KUBECONFIG with external authentication command
* Fix #2316: Cannot load resource from stream without apiVersion
* Fix #2354: Fix NullPointerException in ResourceCompare when no resource is returned from fromServer.get()
* Fix #2389: KubernetesServer does not use value from https in crud mode
* Fix #2306: Make KubernetesServer CRUD mode work with informers
* Fix #2418: CertificateSigningRequest doesn't implement Namespaced
* Fix #2265: InAnyNamespace uses invalid api endpoint for SelfSubjectAccessReviews
* Fix #2404: Readiness.isReady doesn't handle extensions/v1beta1 Deployment
* Fix #2389: KubernetesServer JUnit rule ignores value of https when using crud mode

#### Improvements
* Fix #2331: Fixed documentation for namespaced informer for all custom types implementing `Namespaced` interface
* Fix #2406: Add documentation for serializing resources to YAML
* Fix #2414: Allow withResourceVersion() to be followed by waitUntilCondition(), enabling recovery from HTTP 410 GONE errors.

#### Dependency Upgrade
* Fix #2360: bump mockito-core from 3.4.0 to 3.4.2
* Fix #2355: bump jandex from 2.1.3.Final to 2.2.0.Final 
* Fix #2353: chore: bump workflow action-setup versions + kubernetes to 1.18.6
* Fix #2292: Update createOrReplace to do replace when create fails with conflict
* Fix: Bump SnakeYaml to version 1.26 (as required for OSGi bundle for jackson-dataformat-yaml)
* Fix #2401: bump maven-resources-plugin from 3.1.0 to 3.2.0
* Fix #2405: bump mockito-core from 3.4.4 to 3.5.0

#### New Features
* CSI Volume Snapshot extension
* Fix #2311: Add Support for creating bootstrap project template
* Fix #2287: Add support for V1 and V1Beta1 CustomResourceDefinition
* Fix #2319: Create Config without using auto-configure functionality or setting env variables
* Fix #2284: Supports create and run a particular image in a pod operation using client
* Fix #2321: Add Support for new resources in OpenShift Model

_**Note**_: Some classes have been moved to other packages:
- CustomResourceDefinition has been moved to `io.fabric8.kubernetes.api.model.apiextensions.v1` and `io.fabric8.kubernetes.api.model.apiextensions.v1beta1`
- SubjectAccessReview, SelfSubjectAccessReview, LocalSubjectAccessReview and SelfSubjectRulesReview have been moved to `io.fabric8.kubernetes.api.model.authorization.v1` and `io.fabric8.kubernetes.api.model.authorization.v1beta1`
- `io.fabric8.tekton.pipeline.v1beta1.WorkspacePipelineDeclaration` is now `io.fabric8.tekton.pipeline.v1beta1.PipelineWorkspaceDeclaration`

### 4.10.3 (2020-07-14)
#### Bugs
* Fix #2285: Raw CustomResource API createOrReplace does not propagate exceptions from create
* Fix Raw CustomResource API path generation to not having trailing slash
* Fix #2131: Failing to parse CustomResourceDefinition with OpenAPIV3Schema using JSONSchemaPropOr\* fields
* Fix #2297: Resuscitate ProjectRequestHandler in openshift-client
* Fix #2328: Failure in deserialization while watching events
* Fix #2299: Improve error handling of RejectedExecutionException from ExecutorService
* Fix KubernetesAttributesExctractor to extract metadata from unregistered custom resources, such when using Raw CustomResource API 
* Fix #2296: No adapter available for type:interface io.fabric8.kubernetes.client.dsl.V1APIGroupDSL
* Fix #2269: Setting a grace period when deleting resource using `withPropagationPolicy()`
* Fix #2342: watchLogs for deployment is broken
* Fix #2309: Move HasMetadataComparator to exported package

#### Improvements
* Fix #2233: client.service().getUrl(..) should be able to fetch URL for ClusterIP based services
* Fix #2278: Added type parameters for KubernetesList in KubernetesClient + test verifying waitUntilCondition **always** retrieves resource from server
* Fix #2336: Test and fix for the wrong "Kind" declared on KubernetesListHandle
* Fix #2320: Added JUnit5 extension for mocking KubernetesClient in tests using @EnableKubernetesMockClient
* Fix #2332: Added PodExecOptions model
* Improve error handling on stream closing errors in S2I binary builds(#2032)
* Fix #2288: Adds configurable serializers and deserializers to json schema codegen

#### Dependency Upgrade
* Fix #2333: bump bouncycastle.version from 1.65 to 1.66
* Fix #2262: bump maven-shade-plugin from 3.2.3 to 3.2.4
* Fix #2261: bump exec-maven-plugin from 1.6.0 to 3.0.0
* Fix #2345: bump mockito-core from 3.3.3 to 3.4.0
* Fix #2260: bump tektoncd pipeline to v0.12.1

#### New Features
* Fix #1868: Add Support for rolling update
* Fix #2266: Support for APIServices in Kubernetes Client
* Fix #2215: `io.fabric8.kubernetes.client.Config` should expose all and the current context defined in kubeconfig

### 4.10.2 (2020-06-02)
#### Bugs
* Fix #2251: Modify KubernetesDeserializer for handling classes with same name but different apiVersions 
* Fix #2205: Event model classes from core v1 have been lost
* Fix #2226: SharedIndexInformer for non-namespaced resources not working
* Fix #2201: Uberjar doesn't contain model classes anymore
* Fix #2066: Uber Jar includes merged service entry for multiple implementations of the same interface
* Fix #2195: Annotation processors and build time dependencies transitive
* Fix #1760: The bundle version of kubernetes-client is missing ServiceLoader files
* Fix #2218: Uberjar: Package rewrite issues in `META-INF/services`
* Fix #2212: JDK8 always uses http/1.1 protocol (Prevent OkHttp from wrongly enabling http/2)

#### Improvements
* Fix #2199: KubernetesClient#customResources now accepts CustomResourceDefinitionContext
* Adds basic support for Pod Eviction API

#### Dependency Upgrade

#### New Features
* Added DSL support for `admissionregistration.k8s.io/v1beta1` resources
* Add support for Namespaced SharedInformers, fixed probelms with OperationContext argument
* Fix #1821: ListOptions now supported when watching a Kubernetes Resource

_**Note**_:
- Some classes have been renamed:
   - `io.fabric8.tekton.pipeline.v1beta1.WorkspacePipelineDeclaration` is now `io.fabric8.tekton.pipeline.v1beta1.PipelineWorkspaceDeclaration`
- Breaking changes in `KubernetesClient` `customResource()` typed API:
  - We've introduced a major breaking change in customResource(...) typed API. We have introduced a new interface `io.fabric8.kubernetes.api.model.Namespaced` which needs to
    be added to your Custom Types using typed API. For example, for a custom resource named `Animals` which is a [Namespaced](https://kubernetes.io/docs/concepts/overview/working-with-objects/namespaces/) resource; It should be declared like this:
    ```
    public class Animals extends CustomResource implements Namespaced { ... }
    ```
    You can also checkout an example in our test suite for this: [PodSet.java](https://github.com/fabric8io/kubernetes-client/blob/master/kubernetes-tests/src/test/java/io/fabric8/kubernetes/client/mock/crd/PodSet.java#L22)

### 4.10.1 (2020-05-06)
#### Bugs
* Fix #2189: Change package names of Resource Operation classes in order to avoid duplicates Operation classes

#### Improvements

#### Dependency Upgrade

#### New Features
* Fix #2165: Support for setting ListOptions while listing objects

### 4.10.0 (2020-05-04)
#### Bugs
* Feature #1456: Added Watch support on MockServer in Crud mode
* Fix #2163: fix kubernetes-client not support cert chain
* Fix #2144: CRD's schema Default fields do not handle boolean and are prefixed with Raw keyword
* KubernetesAttributeExtractor: handle possible /status subpath due to using status subresource on crd
* Fix #2124: Raw Watch on CustomResource does not work if name specified

#### Improvements
* Fix #2174: Change log level to warn for multiple `kubeconfig` warning
* Fix #2088: Support networking.k8s.io/v1beta1 alongside extensions/v1beta1
* Fix #2107: Set PropagationPolicy to Background by default
  (_Note: Deletion option `cascading(..)` has been marked as deprecated_)

#### Dependency Upgrade
* Updated Kubernetes Model to v1.18.0
* Fix #2145: Updated OkHttp to v3.12.11

#### New Features
* Fix #2115: Keep tekton v1alpha1 api
* Fix #2002: DSL Support for PodTemplate 
* Fix #2015: Add Support for v1, v2beta1, and v2beta2 apiVersions in case of HorizontalPodAutoscaler

### 4.9.2 (2020-05-19)
#### Bugs
* Fix #2212: JDK8 always uses http/1.1 protocol (Prevent OkHttp from wrongly enabling http/2)

#### Improvements

#### Dependency Upgrade

#### New Features

### 4.9.1 (2020-04-17)
#### Bugs
* Fix #2071: Fixed pvc example issue #2071
* Fix #1109: something drops '-' from Singular/Plural forms of CustomResources
* Fix #1586: Replace of Job should add extra selector property to the resource
* Fix #2034: Quantity.equals mishandles fractions
* Fix #2009: Regression `withoutLabel()` stopped to work
* Fix #2057: Fix jar and osgi bundle generation for extensions
* Fix #2075: KubernetesDeserializer registration for CustomResources
* Fix #2078: watchLog for Deployment and StatefulSet
* Fix #2046: OpenshiftClient getVersion returns null for Openshift ContainerPlatform v4
* Fix #2117: Knative Service.status is always null

#### Improvements
* Fix #1987: Added an example for Task and TaskRun with updated model
* Fix #2019: Added CustomResourceCrudTest
* Fix #2054: JobExample doesn't work
* Fix #2082:  Added filter node metrics via labels
* Generated List classes for Knative implement proper KubernetesResourceList interface
* Modify the dependency management of the generator of kubernetes-model to golang module

#### Dependency Upgrade
* Updated Knative model to v0.13.0
* Updated Tekton Model to v0.11.0

#### New Features

### 4.9.0 (2020-03-12)
#### Bugs

* Fix #2047: Readiness#isReady is unreliable for StatefulSet
* Fix #1247: URL parameters are not escaped.
* Fix #1961: Two SharedInformer issues related to kube-apiserver unavailable and relisting
* Fix #2023: Class RawCustomResourceOperationsImpl can't handle HTTP responses with empty body coming from the k8s 
cluster (Jackson deserialization error was throwed). This kind of response can be returned after executing operations 
like the delete of a custom resource.
* Fix #2017: Incorrect plural form for Endpoints kind
* Fix #2053: Fixed parsing of exponential values. Added multiplication to the amount during parsing exponential values.
* Fix #2058: NullPointerException with upload() websocket failures

#### Improvements

* Fix #2012: osgi: Allow the ManagedKubernetesClient to consume an available OAuthTokenProvider

#### Dependency Upgrade
* Updated Knative model to v0.12.0
* Updated Commons-Compress to v1.20 to avoid https://cve.mitre.org/cgi-bin/cvename.cgi?name=CVE-2019-12402

#### New Features
* Fix #1820: Override Createable.create(T) to avoid generic array creation

### 4.8.0 (14-02-2020)
#### Bugs
* Fix #1847: Remove resource-\*.vm files from \*-client.jar
* Fix #959: Support for double braced `${{ }}` template placeholders
* Fix #1964: Refactor Duration
* Fix #703: Fix NullPointerException in Config.tryKubeConfig
* Fix #2000: Unable to create jobs in OSGi environments

#### Improvements
* Fix #1874: Added unit tests verifying windows line-ends (CRLF) work
* Fix #1177: Added support for OpenID Connect token in kubeconfig

#### Dependency Upgrade
* Update Jackson Bom to 2.10.2
* Fix #1968: Support for PodSecurityPolicies in Kubernetes 1.17

#### New Features
* Fix #1948: LeaderElection Implementation (Lock Implementations: ConfigMap & Lease)


### 4.7.1 (24-01-2020)
#### Bugs
* Fix #1937: `Quantity.getAmountInBytes()` should be able to handle negative exponents
* Fix #1805: Unable to create Template on OCP4

#### Improvements
* Fix #1894: SharedInformer Improvements
* Fix #1963: Use Serialization not a default ObjectMapper in Watch
* Fix #1957: Build Failing on CI due to Central repository moving to HTTPS

#### Dependency Upgrade
* Fix #1962: chore(deps): bump karaf.version from 4.2.7 to 4.2.8
* Fix #1960: chore(deps): bump junit-bom from 5.5.2 to 5.6.0
* Fix #1939: chore(deps): bump sundrio.version from 0.20.0 to 0.21.0

#### New Features
* Fix #1917: Allow user to add custom Headers to client

### 4.7.0 (08-01-2020)
#### Bugs
* Fix #1850: Add option to disable timestamps in build logs on Openshift
* Fix #1902: Fix the usage of reflection, so that `getMetadata` is detected properly
* Fix #1925: Client should always read services from server during replace
* Fix #1486: Creating CRDs with schema validation is broken
* Fix #1707: HorizontalPodAutoscalerSpecBuilder found no metric method
* Fix #885: Quantity doesn't honour the unit
* Fix #1895: Parsing different quantity formats

#### Improvements
* Fix #1880: Remove use of reapers manually doing cascade deletion of resources, leave it upto Kubernetes APIServer
* Test coverage for ServiceCatalog
* Fix #1772: Add Javadocs for KubernetesClient class

#### Dependency Upgrade
* Fix #1889: update tekton from v0.7.0 to v0.9.0
* Fix #1872: Support for kubernetes 1.17

#### New Features
* Fix #417: Support Subresources
* Fix #1548: Allow user to update the status on CustomResources
* Fix #1282: Add Support for fetching Kubernetes metrics
* Fix #1917 Allow user to add custom headers to client

### 4.6.4 (20-11-2019)
#### Bugs
* Fix #1866: fix disabled Integration tests
* Fix #1859 - Pass caller's propagation-policy/cascade options to the underlying replicaset when deleting a deployment

#### Improvements
* Fix #1832: chore: refactor poms and update some dependencies
* SelfSubjectRulesReview test coverage

#### Dependency Upgrade
* Fix #1869: chore(deps): bump maven.surefire.plugin.version from 3.0.0-M3 to 3.0.0-M4
* Fix #1864: chore(deps): bump jackson-bom from 2.10.0 to 2.10.1

#### New Features
* Fix #1041: Support cascading delete on custom resources
* Fix #1765 Ability to upload files to a pod

### 4.6.3 (09-11-2019)
#### Bugs
* Fix #1838: Use the correct apiGroup for Knative in KnativeResourceMappingProvider
* Fix #1856: Prevent NPE loop when deleting locally loaded scaleable resource (e.g. statefulset).
* Fix #1853: Revert #1800 due to the concern pointed out [here](https://github.com/fabric8io/kubernetes-client/pull/1800#issuecomment-549561724)

#### Improvements

#### Dependency Upgrade
* chore(deps): bump maven-jar-plugin from 3.1.2 to 3.2.0
* chore(deps): bump maven-source-plugin from 3.1.0 to 3.2.0
* chore(deps): bump jackson-bom from 2.9.10 to 2.10.0

#### New Feature
* Fix #1188: Support for logs for Jobs

### 4.6.2 (01-11-2019)
#### Bugs
* Fix #1833: Respect the termination grace period from the Kubernetes resource by default
* Fix #1827: Fix `withGracePeriod` and `withPropagationPolicy` return type to safely chain further DSL methods and default GracePeriod to 30s
* Fix #1828: VersionInfo date parsing of year
* Fix #1844: KubernetesDeserializer can now handle ArrayNode.
* Fix #1853: Reverts changes introduced by #1800

#### Improvements
* Cleanup log4j dependency from project

#### Dependency Upgrade

#### New Feature
* Fix #1816: Support for Binding in k8-client dsl

### 4.6.1 (15-10-2019)
#### Bugs
* Fix #1796: Check if BouncyCastle provider is set
* Fix #1724: createOrReplace function does not work properly for Custom defined resources
* Fix #1775: KubernetesList.list().delete(resources) orphanDependents semantics change between 4.1.3 and 4.5.2
* Fix #1803: Missing "/" in request url while using customresource client
* Fix #1789: Create or replace on operation seems broken
* Fix #1782: Informer Deadlock; Fix lock typo in SharedProcessor
* Fix #1607: WaitUntilReady for lists

#### Improvements
* Fix #1797: Utils.waitUntilReady should record the stack trace of the caller before rethrowing an exception
* Add support for filtering labels by EXISTS/NOT_EXISTS via the single argument versions of `.withLabel` and `.withoutLabel`
* Schedule reconnect in case of HTTP_GONE when watching; the rescheduled connect will start from beginning of history by not specifying resourceVersion
* Example added for PortForward.

#### Dependency Upgrade
* Updated Knative Serving to v0.9.90
* Update Tekton to v0.7.0

#### New Feature
* Add support for watch in RawCustomResourceOperations

### 4.6.0 (20-09-2019)
#### Bugs
* Fix #1767: Removed fixed override for Okhttp client's `pingInterval`
* Fix #1758: generation of resource handlers for OpenShift
* Fix #1626: Scaling StatefulSets with waiting seems to fail

#### Improvements

#### Dependency Upgrade
* Updated Kubernetes Model to Kubernetes v1.15.3

#### New Feature
* Fix #1380: Support for ControllerRevision
* Added Template Instance Support
* Fix #1384: Initial draft for SharedInformer support.

### 4.5.2 (14-09-2019)
#### Bugs
* Fix #1759: Portforwarding is broken

#### Improvements

#### Dependency Upgrade

#### New Feature


### 4.5.1 (11-09-2019)

#### Improvements
  * Removed Bean Validation integration

### 4.5.0 (10-09-2019)

#### Bugs
  * Fix #1745: Calling getInputStreamFromDataOrFile function with correct parameter order
  * Fix #1730: Fix failing build on jdk11
  * Fix #1634: Cascade delete can't be overriden
  * Fixed Knative model so that it recognizes Container and Volume types as Buildable.
  * Remove lexicographic resource version check in WatchHTTPManager

#### Improvements
  * Added in kubernetes-server-mock (CRUD) the withoutLabel filter and respective tests
  * Removed @Valid annotation from all model class fields (improves quarkus integration).

#### New Feature
  * Allow user to set a propagation policy on deletion


### 4.4.2 (23-08-2019)
#### Bugs
  * Fix #1706: admissionregistration resources are now parsed correctly
  * Fix #1722: Service port forward are now done in the correct namespace
  * Fixed deserialize of `IntOrString` with correct `Kind` instead of `null`

#### Improvements
  * Test coverage for HorizontalPodAutoscaler
  * Added example for PersistentVolumeClaim
  * Added test coverage for ResourceQuota

#### Dependency Upgrade
  * Fix #1331: Migrated from JUnit 4 to JUnit 5

#### New Feature
  * Service Catalog extension


### 4.4.1 (08-08-2019)
####  Bugs
  * Fix #1690: Endpoints is always pluralized
  * Fix #1684: Fixed URL resolution algorithm for OpenShift resources without API Group name

#### Improvements
  * Fix #1650: Introduced `kubernetes.disable.autoConfig` system property to disable auto configuration in Config
  * Fix #1661: Remove generic parameter from KubernetesResource
  * Improved OpenShiftOperation.wrap method performance
  * RawCustomResourceOperationsImpl#makeCall now closes the created Response object

#### Dependency Upgrade

#### New Feature

### 4.4.0 (05-08-2019)
#### Bugs
  * Fix #1592: Corrected type returned by Config.builder()
  * Fix #1565: CRD's Enums are prefixed with Raw keyword
  * Fixed user/password authentication bug in OpenShift 4
  * Fix #1667: Origin header for watch requests had a port of -1 when no port specified

#### Improvements
   * Test coverage for PersistentVolumeClaim
   * Fix #1589: Move HorizontalPodAutoscaler to autoscaling/v1
   * Fix #1553: Allow to explicitly set non-matching field selectors using `withoutField`
   * Cleaned up kubernetes-model pom.xml
   * Removed deprecated KubernetesKind enum

#### Dependency Upgrade

#### New Feature
  * Knative extension
  * Tekton extension
  * Increased OpenShift 4.x compatibility

### 4.3.1 (19-07-2019)
#### Bugs
  * Fix #1592: Corrected type returned by Config.builder()
  * Set cascade deletion to true in case of list operations
  * Fix #1617: Multiple CA certificates with non-unique Subject DN not loaded
  * Fix #1634: Make map backing KubernetesDeserializer thread-safe

#### Improvements
  * Test coverage for Namespace.
  * Example added for NamespaceQuota
  * Example added for Endpoints.
  * Test coverage for Endpoints.
  * Fix #1589: Move HorizontalPodAutoscaler to autoscaling/v1
  * Fix #1553: Allow to explicitly set non-matching field selectors using withoutField
  * assertNotNull replaced with assertTrue for boolean statements in unit tests
  * Test coverage for PodPreset
  * Added test coverage for PersistentVolume
  * Fix #1290: Added github stale bot.
  * Add type parameter to make CustomResourceList.getItems() return a typed List.

#### Dependency Upgrade
  * Upgrade Jackson to version 2.9.9

#### New Feature
  * Fixes #973: added support for service catalog client
  * Added support for SelfSubjectAccessReview
  * Added support for SelfSubjectRulesReview

### 4.3.0 (10-06-2019)
#### Bugs
  * Fix #1500: exec `redirectingInput` was not correctly setting the input pipe (since 4.2.0).
  * Fix #1507: remove unnecessary OutputStream copying a directory and return the directory object instead the file object when a directory is copied or read
  * Fix #758: Deleting Deployments with `.cascading(true)` creates a new Replica Set
  * Fix #1515: HasMetadataOperation.periodicWatchUntilReady is broken
  * Fix #1550: MutatingWebhookConfigurationOperationsImpl should be a NonNamespaceOperation
  
#### Improvements
  * Added example for raw custom resources.

#### Dependency Upgrade

#### New Feature
  * Fix #1523: Added createOrReplace() method to RawCustomResourceOperations dsl
  * Feature #1374 Add support for resizeChannel in ExecWebSocketListener

### 4.2.2 (17-04-2019)
#### Bugs
  * Fix #1297: wrong result produced when exec in used and params contains '&'. Url string not encoded properly.
  * Fix #1449: System.currentTimeMillis() replaced with System.nanoTime()
  * Fix #1495: avoid runtime dependency on Commons Collections

#### Improvements

#### Dependency Upgrade

#### New Feature

### 4.2.1 (15-04-2019)
#### Bugs
  * Fix #1297: wrong result produced when exec in used and params contains '&'. Url string not encoded properly.
  * Fix #1473: Use correct plural form in OpenshiftRole
  * Fix #1480: The kubernetes-client is not optionally depending on bouncycastle.
  * Fix #1490: Resource could not be loaded
  * Fix #1468: Taking labels into consideration when comparing resources for equality.

#### Improvements
  * Fix #1455: Use SubjectAccessReview and LocalSubjectAccessReview in kubernetes client using subjectAccessReviewAuth()

#### Dependency Upgrade

#### New Feature
  * First Draft of Custom Resource Improvements (#1472)

### 4.2.0 (29-03-2019)
#### Bugs
  * Fix #1387: ValidatingWebhookConfigurationOperationsImpl should be a NonNamespaceOperation
  * Fix #1429: Fixes JsonMappingException: No resource type found for:v1#List when reading a Kubernetes List YAML
  * Fix #760: Api get pod from yaml issue
  * Fix #807: Loading a deployment from server with a config file throws exception

#### Improvements
  * Fix #1425: Preserve labels and fields when using CRD's withResourceVersion()
  * Service DSL now includes methods for port forwarding
  * Introduce file and dir read / copy from pods

#### Dependency Upgrade
  * Upgrade Sundrio to 0.17.2
  * Upgrade to Bean Validation 2.0

#### New Feature

### 4.1.3 (02-03-2019)
#### Bugs
  * Fix nanosecond conversion using waitUntilReady
  * Fix #1008: Use a reasonable buffer size for exec stdin
  * Fix #1005: Loading a template from file and processing it locally by passing parameters map is broken

#### Improvements
  * Fix #1362: store exceptions thrown in port forwarder websocket
  * Generate Jandex index file for faster lookup performance
  * Fix #1361: Relax restrictions on environment variable names
  * Refactor: Use lambdas wherever possible across project
  * Fix #1371: Add an example for Job Controller

#### Dependency Upgrade
  * Bump Snakeyaml to version 1.24

#### New Feature
  * Feature 213: Added require( ) method to Resource object class.
  * Fix #1064: Make Deployments rollable

### 4.1.2
  Bugs

    * Fix #1271: Issue deploying ReplicaSet to extensions/v1beta1

    * Fix #1152: Renamed Kubernetes RBAC resources to use non-prefixed names and renamed Openshift RBAC resources to prefix with Openshift

    * Fix #1218: CustomResourceDefinitions: cascading() causes NoSuchMethodError

    * Fix #1309: Can't get VersionInfo correctly

    * Fix #1332: Unable to use ExecCredentials

    * Fix #1351: NPE IpAddressMatcherTest

  Improvements

    * Updated compatability matrix after model upgrade in README.md

    * Fix #1306: Support `KUBECONFIG` env var with multiple paths

    * Classes implementing KubernetesResourceList has now generic type set.

    * Fix #1348: support `v1beta1` version for `ExecCredentials`

    * Fix #1326: Make CustomResource @Buildable

    * Fix #1354: suppress log warnings that `CustomResourceDefinition`s are still in beta


  Dependency Upgrade

    * Updated jackson to 2.9.8

    * Upgrade okhttp to 3.12.0

  New Feature

    * Fix #1286: Pod Preset Support

    * Fix #1339: oAuth token rotation support

    * Fix #1314: Support for EC Private Keys

  Misc

    * Appended some files to licence check exclusion list.

#### 4.1.1

  Bugs

    * Fix #1239: Fix one case of OkHttp connection leaks

    * Fix #1266: Not setting optional Impersonate-Group results in NPE in ImpersonatorInterceptor

    * Fix #1238: Renamed files with invalid Windows characters

    * Fix #1260: Added Windows support in ConfigTest.honorClientAuthenticatorCommands

    * Fix #579: Add Timestampable interface to PodOperationsImpl/BuildOperationsImpl and set timestamps parameter

    * Fix #1273: customResources can't be used with Cluster scoped CRDs

    * Fix #1228: Closed InputStream in OperationSupport's handleResponse to avoid leak

    * Fix #1280: Fix ExecCredential deserialization in kubeconfig auth

  Improvements

    * Fix #1226 : Extend and move integrations tests

    * Fix #989  : Add support for waitForCondition

    * Fix #1293 : OpenShiftOAuthInterceptor.authorize() should only throw IOException

  Dependency Upgrade

    * Fix #1223: jackson-dataformat-yaml dependency (2.7.7) ageing

    * Fix #1262: Upgrade maven-surefire-plugin to 3.0.0-M1

    * Fix #1272: Upgrade Awaitility to version 3.1.3

    * Fix #1235: Upgrade kubernetes-model to latest kubernetes/Openshift versions


  New Feature
    * Fix #1142: Pagination Support

    * Fix #1234: VolumeNodeAffinity support

    * Fix #1244: Pod Priority Support

    * Fix #1186: Added Support for creating HPA based on custom metrics

#### 4.0.7
  Bugs

    * Fix #1214 : Watch resource versions not correctly tracked resulting in 410 errors on reconnect

  Improvements

    * Fix #1179 : Impersonate-Extra keys may be specified multiple times
    * Fix #1182 : Fixes flaky integration tests.
    * Fix #1200 : Support client authenticator commands like `aws-iam-authenticator`.
    * Fix #1201 : Fix problems with swallowed InterruptedExceptions
    * Chore #1168 : Upgrade to Java 8
    * fix #1197 : Broken withName() method  for CustomResourceDefinition.

  Dependency Upgrade

  New Feature

#### 4.0.4
  Bugs

    * Fix #1180 : DeploymentExamples requires the definition of a selector with match labels

    * Fix #1099 : CustomResourceDefinitions: withResourceVersion() causes NoSuchMethodError

    * Fix #1156 : Watcher does not have correct authentication information in Openshift environment.

    * Fix #1125 : ConfigMap labels are ignored when using mock KubernetesServer

    * Fix #1144 : Get Request with OpenShift Mock Server Not Working

    * Fix #1147 : Cluster context was being ignored when loading the Config from a kubeconfig file

    * Fix #1162 : Deletion of DeploymentConfig now does not fail randomly because of issues related to owner references of the ReplicationController

    * Fix #1165 : Null parameter values when processing a template are now handled properly

    * Fix #1173 : Send response to Callback for exec commands that have no textual feedback

    * Fix #1172 : Use v1beta1 for CronJob

    * Fix #1158: Add support for label selectors in the mock server

  Improvements

    * Added Kubernetes/Openshift examples for client.getVersion()
    * Fix #1126 : Add new option `kubernetes.disable.hostname.verification` / `KUBERNETES_DISABLE_HOSTNAME_VERIFICATION` to disable hostname verification
    * Fix #1178 : Impersonate-Group may be specified multiple times

  Dependency Upgrade

    * Fix #924 : Include kubernetes-model in client BOM with dependencies.

  New Feature

    * Fix #1066 : Add support for Kubernetes RBAC Role and Role Binding
    * Fix #1150: Add support for Kubernetes RBAC Cluster Role and Cluster Role Binding
    * Fix #770: Added Support for CronJob
    * Fix #1140: Provide User Utilities
    * Fix #1139 : Make it easy to get the URL of a service.

#### 4.0.0
  Bugs

    * Fix #1098 : Unable to create LimitRange from yaml
    * Fix #1089 : Query parameters are not correctly processed if set in `masterUrl`
    * Fix #1112 : Append multiple query param in masterUrl
    * Fix #1085 : Impersonate parameters are not configurable for DefaultOpenShiftClient
    * Fix #1106 : Fix typo in crud mode in mockserver

  New Feature

    * Fix #1020 : Support for Kubernetes/Openshift v1.9/v3.9 respectively

  Improvements

    * Fix #1119 : Regression Test are more stable and takes less time to execute

  Dependency Upgrade

    * Kubernetes Model upgraded to 3.0.0 with support for Kubernetes/Openshift v1.9/v3.9 respectively
      Features and Fixes Available
       * Resources according to Kubernetes/Openshift v1.9/v3.9
       * Add support for RBAC Role, Role Binding and Netnamespace in Model
       * KubernetesDeserializer shouldn't pickup mappings from incompatible providers
       * Add all packages in KubernetesDeserializer

  Major Movements and Changes

    * SecurityContextConstraints has been moved to OpenShift client from Kubernetes Client
    * Job dsl is in both `batch` and `extensions`(Extensions is deprecated)
    * DaemonSet dsl is in both `apps` and `extensions`(Extensions is deprecated)
    * Deployment dsl is in both `apps` and `extensions`(Extensions is deprecated)
    * ReplicaSet dsl is in both `apps` and `extensions`(Extensions is deprecated)
    * NetworkPolicy dsl is in both `network` and `extensiosn`(Extensions is deprecated)
    * Storage Class moved from `client base DSL` to `storage` DSL
    * PodSecurityPolicies moved from `client base DSL` and `extensions` to only `extensions`
    * ThirdPartyResource has been removed.

#### 3.2.0
  Bugs
   * Fix #1083 : Mock Kubernetes server only handles core and extensions API groups
   * Fix #1087 : Mock server can't list custom resources
   * Fix #1055 : Unable to log in to cluster when using username and password

  New Feature
   * Support `error` websocket channel - https://github.com/fabric8io/kubernetes-client/pull/1045

  Improvements
   * Do not repeatedly create Config instance in exec - https://github.com/fabric8io/kubernetes-client/pull/1081
   * Determine kubernetes service host and port from environment if available - https://github.com/fabric8io/kubernetes-client/pull/1086
   * Upgraded Kuberneted Model version to 2.1.1
     Features and Fixes Available
      * KubernetesDeserializer can now lookup for resource mappings via ServiceLoader - https://github.com/fabric8io/kubernetes-model/pull/307
      * Add new package to OSGi exports - https://github.com/fabric8io/kubernetes-model/pull/310
      * Add additional types that are needed to support extensions - https://github.com/fabric8io/kubernetes-model/pull/305

#### 3.1.12
  Bugs
   * Fix #1070 : Error parsing openshift json template with the latest version

  New Feature
   * Fix #1048 : Add support for the k8s/openshift version

  Improvements
   * Fixes premature call to watcher onClose

#### 3.1.11
  Bugs
   * Fix #1013 : Kubernetes connection is not getting closed.
   * Fix #1004 : Multiple document handling breaks if "---" found anywhere in the document
   * Fix #1035 : RejectedExecutionException in WatchHTTPManager
   * Impersonation parameters not set in withRequestConfig - https://github.com/fabric8io/kubernetes-client/pull/1037

  Improvements
   * NO_PROXY setting now supports IP ranges so you can specify whole subnet to be excluded from proxy traffic eg. 192.168.0.1/8

#### 3.1.10
  Bugs

  New Feature
   * Added support for StorageClass - https://github.com/fabric8io/kubernetes-client/pull/978
   * Added support for PodSecurityPolicy - https://github.com/fabric8io/kubernetes-client/pull/992
   * The client now warns when using Kubernetes alpha or beta resources - https://github.com/fabric8io/kubernetes-client/pull/1010
   * A Config can now be built from `Config.fromKubeconfig(kubeconfigFileContents)`: https://github.com/fabric8io/kubernetes-client/pull/1029

  Improvements
   * Fixed issue of SecurityContextConstraints not working - https://github.com/fabric8io/kubernetes-client/pull/982
     Note :- This got fixed by fixing model - https://github.com/fabric8io/kubernetes-model/pull/274
     Dependencies Upgrade<|MERGE_RESOLUTION|>--- conflicted
+++ resolved
@@ -1,25 +1,17 @@
 ## CHANGELOG
-
-<<<<<<< HEAD
 ### 6.0-SNAPSHOT
 
 #### Bugs
-* Fix #3776: VerticalPodAutoscaler cannot load yaml with "controlledResources"
-* Fix #3772: `edit()` should not be allowed as a NonNamespaceOperation
-
-* Fix #3477: Handle exit code status messages with pod uploads
-
-#### Improvements
-
-#### Dependency Upgrade
-
+
+#### Improvements
+
+#### Dependency Upgrade
 * Fix #3788: Point CamelK Extension model to latest released version v1.8.0
 
 #### New Features
 
 #### _**Note**_: Breaking changes in the API
 
-=======
 ### 5.12.1 (2022-02-04)
 
 #### Bugs
@@ -29,7 +21,6 @@
 * Fix #3772: `edit()` should not be allowed as a NonNamespaceOperation
 * Fix #3477: Handle exit code status messages with pod uploads
 
->>>>>>> 43bd021e
 ### 5.12.0 (2022-01-24)
 
 #### Bugs
