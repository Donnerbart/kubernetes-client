--- conflicted
+++ resolved
@@ -7,21 +7,10 @@
   * Fix #1238: Renamed files with invalid Windows characters
   * Fix #1260: Added Windows support in ConfigTest.honorClientAuthenticatorCommands
   * Fix #579: Add Timestampable interface to PodOperationsImpl/BuildOperationsImpl and set timestamps parameter
-
-  Improvements
-<<<<<<< HEAD
-    
-    * Fix #1273: customResources can't be used with Cluster scoped CRDs
-    * Fix #1239: Fix one case of OkHttp connection leaks
-    * Fix #1266: Not setting optional Impersonate-Group results in NPE in ImpersonatorInterceptor
-    * Fix #1238: Renamed files with invalid Windows characters
-	  * Fix #1260: Added Windows support in ConfigTest.honorClientAuthenticatorCommands
+  * Fix #1273: customResources can't be used with Cluster scoped CRDs
 
   Improvements
     * Fix #1226 : Extend and move integrations tests
-=======
-  * Fix #1226 : Extend and move integrations tests
->>>>>>> 04478e85
 
   Dependency Upgrade
   * Fix #1223: jackson-dataformat-yaml dependency (2.7.7) ageing
