--- conflicted
+++ resolved
@@ -1,6 +1,5 @@
 ## CHANGELOG
 
-<<<<<<< HEAD
 ### 6.5-SNAPSHOT
 
 #### Bugs
@@ -15,14 +14,13 @@
 #### New Features
 
 #### _**Note**_: Breaking changes
-=======
+
 ### 6.4.1 (2023-01-31)
 
 #### Bugs
 * Fix #4795: don't print warning message when service account token property is unset
 * Fix #4809: VertxHttpClientBuilder is public
 * Fix #4811: HttpClient.Factory instances can be prioritized
->>>>>>> 8d709086
 
 ### 6.4.0 (2023-01-19)
 
