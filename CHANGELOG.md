## CHANGELOG

<<<<<<< HEAD
### 4.11.1 (2020-09-02)

#### Bugs
* Fix #2445: ConfigMap and other resources are replaced

#### Improvements

#### Dependency Upgrade

#### New Features

### 4.11.0 (2020-08-26)
#### Bugs
* Fix #2373: Unable to create a Template on OCP3
* Fix #2308: Fix kubernetes client `Config` loading KUBECONFIG with external authentication command
* Fix #2316: Cannot load resource from stream without apiVersion
* Fix #2354: Fix NullPointerException in ResourceCompare when no resource is returned from fromServer.get()
* Fix #2389: KubernetesServer does not use value from https in crud mode
* Fix #2306: Make KubernetesServer CRUD mode work with informers
* Fix #2418: CertificateSigningRequest doesn't implement Namespaced
* Fix #2265: InAnyNamespace uses invalid api endpoint for SelfSubjectAccessReviews
* Fix #2404: Readiness.isReady doesn't handle extensions/v1beta1 Deployment
* Fix #2389: KubernetesServer JUnit rule ignores value of https when using crud mode

#### Improvements
* Fix #2331: Fixed documentation for namespaced informer for all custom types implementing `Namespaced` interface
* Fix #2406: Add documentation for serializing resources to YAML

#### Dependency Upgrade
* Fix #2360: bump mockito-core from 3.4.0 to 3.4.2
* Fix #2355: bump jandex from 2.1.3.Final to 2.2.0.Final 
* Fix #2353: chore: bump workflow action-setup versions + kubernetes to 1.18.6
* Fix #2292: Update createOrReplace to do replace when create fails with conflict
* Fix: Bump SnakeYaml to version 1.26 (as required for OSGi bundle for jackson-dataformat-yaml)
* Fix #2401: bump maven-resources-plugin from 3.1.0 to 3.2.0
* Fix #2405: bump mockito-core from 3.4.4 to 3.5.0

#### New Features
* CSI Volume Snapshot extension
* Fix #2311: Add Support for creating bootstrap project template
* Fix #2287: Add support for V1 and V1Beta1 CustomResourceDefinition
* Fix #2319: Create Config without using auto-configure functionality or setting env variables
* Fix #2284: Supports create and run a particular image in a pod operation using client
* Fix #2321: Add Support for new resources in OpenShift Model

_**Note**_: Some classes have been moved to other packages:
- CustomResourceDefinition has been moved to `io.fabric8.kubernetes.api.model.apiextensions.v1` and `io.fabric8.kubernetes.api.model.apiextensions.v1beta1`
- SubjectAccessReview, SelfSubjectAccessReview, LocalSubjectAccessReview and SelfSubjectRulesReview have been moved to `io.fabric8.kubernetes.api.model.authorization.v1` and `io.fabric8.kubernetes.api.model.authorization.v1beta1`
- `io.fabric8.tekton.pipeline.v1beta1.WorkspacePipelineDeclaration` is now `io.fabric8.tekton.pipeline.v1beta1.PipelineWorkspaceDeclaration`

### 4.10.3 (2020-07-14)
#### Bugs
* Fix #2285: Raw CustomResource API createOrReplace does not propagate exceptions from create
* Fix Raw CustomResource API path generation to not having trailing slash
* Fix #2131: Failing to parse CustomResourceDefinition with OpenAPIV3Schema using JSONSchemaPropOr\* fields
* Fix #2297: Resuscitate ProjectRequestHandler in openshift-client
* Fix #2328: Failure in deserialization while watching events
* Fix #2299: Improve error handling of RejectedExecutionException from ExecutorService
* Fix KubernetesAttributesExctractor to extract metadata from unregistered custom resources, such when using Raw CustomResource API 
* Fix #2296: No adapter available for type:interface io.fabric8.kubernetes.client.dsl.V1APIGroupDSL
* Fix #2269: Setting a grace period when deleting resource using `withPropagationPolicy()`
* Fix #2342: watchLogs for deployment is broken
* Fix #2309: Move HasMetadataComparator to exported package

#### Improvements
* Fix #2233: client.service().getUrl(..) should be able to fetch URL for ClusterIP based services
* Fix #2278: Added type parameters for KubernetesList in KubernetesClient + test verifying waitUntilCondition **always** retrieves resource from server
* Fix #2336: Test and fix for the wrong "Kind" declared on KubernetesListHandle
* Fix #2320: Added JUnit5 extension for mocking KubernetesClient in tests using @EnableKubernetesMockClient
* Fix #2332: Added PodExecOptions model
* Improve error handling on stream closing errors in S2I binary builds(#2032)
* Fix #2288: Adds configurable serializers and deserializers to json schema codegen

#### Dependency Upgrade
* Fix #2333: bump bouncycastle.version from 1.65 to 1.66
* Fix #2262: bump maven-shade-plugin from 3.2.3 to 3.2.4
* Fix #2261: bump exec-maven-plugin from 1.6.0 to 3.0.0
* Fix #2345: bump mockito-core from 3.3.3 to 3.4.0
* Fix #2260: bump tektoncd pipeline to v0.12.1

#### New Features
* Fix #1868: Add Support for rolling update
* Fix #2266: Support for APIServices in Kubernetes Client
* Fix #2215: `io.fabric8.kubernetes.client.Config` should expose all and the current context defined in kubeconfig

### 4.10.2 (2020-06-02)
#### Bugs
* Fix #2251: Modify KubernetesDeserializer for handling classes with same name but different apiVersions 
* Fix #2205: Event model classes from core v1 have been lost
* Fix #2226: SharedIndexInformer for non-namespaced resources not working
* Fix #2201: Uberjar doesn't contain model classes anymore
* Fix #2066: Uber Jar includes merged service entry for multiple implementations of the same interface
* Fix #2195: Annotation processors and build time dependencies transitive
* Fix #1760: The bundle version of kubernetes-client is missing ServiceLoader files
* Fix #2218: Uberjar: Package rewrite issues in `META-INF/services`
* Fix #2212: JDK8 always uses http/1.1 protocol (Prevent OkHttp from wrongly enabling http/2)

#### Improvements
* Fix #2199: KubernetesClient#customResources now accepts CustomResourceDefinitionContext
* Adds basic support for Pod Eviction API

#### Dependency Upgrade

#### New Features
* Added DSL support for `admissionregistration.k8s.io/v1beta1` resources
* Add support for Namespaced SharedInformers, fixed probelms with OperationContext argument
* Fix #1821: ListOptions now supported when watching a Kubernetes Resource

_**Note**_: Some classes have been renamed:
- `io.fabric8.tekton.pipeline.v1beta1.WorkspacePipelineDeclaration` is now `io.fabric8.tekton.pipeline.v1beta1.PipelineWorkspaceDeclaration`

### 4.10.1 (2020-05-06)
#### Bugs
* Fix #2189: Change package names of Resource Operation classes in order to avoid duplicates Operation classes

#### Improvements

#### Dependency Upgrade

#### New Features
* Fix #2165: Support for setting ListOptions while listing objects

### 4.10.0 (2020-05-04)
#### Bugs
* Feature #1456: Added Watch support on MockServer in Crud mode
* Fix #2163: fix kubernetes-client not support cert chain
* Fix #2144: CRD's schema Default fields do not handle boolean and are prefixed with Raw keyword
* KubernetesAttributeExtractor: handle possible /status subpath due to using status subresource on crd
* Fix #2124: Raw Watch on CustomResource does not work if name specified

#### Improvements
* Fix #2174: Change log level to warn for multiple `kubeconfig` warning
* Fix #2088: Support networking.k8s.io/v1beta1 alongside extensions/v1beta1
* Fix #2107: Set PropagationPolicy to Background by default
  (_Note: Deletion option `cascading(..)` has been marked as deprecated_)

#### Dependency Upgrade
* Updated Kubernetes Model to v1.18.0
* Fix #2145: Updated OkHttp to v3.12.11

#### New Features
* Fix #2115: Keep tekton v1alpha1 api
* Fix #2002: DSL Support for PodTemplate 
* Fix #2015: Add Support for v1, v2beta1, and v2beta2 apiVersions in case of HorizontalPodAutoscaler

### 4.9.2 (2020-05-19)
#### Bugs
* Fix #2212: JDK8 always uses http/1.1 protocol (Prevent OkHttp from wrongly enabling http/2)

#### Improvements

#### Dependency Upgrade

#### New Features

### 4.9.1 (2020-04-17)
#### Bugs
* Fix #2071: Fixed pvc example issue #2071
* Fix #1109: something drops '-' from Singular/Plural forms of CustomResources
* Fix #1586: Replace of Job should add extra selector property to the resource
* Fix #2034: Quantity.equals mishandles fractions
* Fix #2009: Regression `withoutLabel()` stopped to work
* Fix #2057: Fix jar and osgi bundle generation for extensions
* Fix #2075: KubernetesDeserializer registration for CustomResources
* Fix #2078: watchLog for Deployment and StatefulSet
* Fix #2046: OpenshiftClient getVersion returns null for Openshift ContainerPlatform v4
* Fix #2117: Knative Service.status is always null

#### Improvements
* Fix #1987: Added an example for Task and TaskRun with updated model
* Fix #2019: Added CustomResourceCrudTest
* Fix #2054: JobExample doesn't work
* Fix #2082:  Added filter node metrics via labels
* Generated List classes for Knative implement proper KubernetesResourceList interface
* Modify the dependency management of the generator of kubernetes-model to golang module

#### Dependency Upgrade
* Updated Knative model to v0.13.0
* Updated Tekton Model to v0.11.0

#### New Features

### 4.9.0 (2020-03-12)
#### Bugs

* Fix #2047: Readiness#isReady is unreliable for StatefulSet
* Fix #1247: URL parameters are not escaped.
* Fix #1961: Two SharedInformer issues related to kube-apiserver unavailable and relisting
* Fix #2023: Class RawCustomResourceOperationsImpl can't handle HTTP responses with empty body coming from the k8s 
cluster (Jackson deserialization error was throwed). This kind of response can be returned after executing operations 
like the delete of a custom resource.
* Fix #2017: Incorrect plural form for Endpoints kind
* Fix #2053: Fixed parsing of exponential values. Added multiplication to the amount during parsing exponential values.
* Fix #2058: NullPointerException with upload() websocket failures

#### Improvements

* Fix #2012: osgi: Allow the ManagedKubernetesClient to consume an available OAuthTokenProvider

#### Dependency Upgrade
* Updated Knative model to v0.12.0
* Updated Commons-Compress to v1.20 to avoid https://cve.mitre.org/cgi-bin/cvename.cgi?name=CVE-2019-12402

#### New Features
* Fix #1820: Override Createable.create(T) to avoid generic array creation

### 4.8.0 (14-02-2020)
#### Bugs
* Fix #1847: Remove resource-\*.vm files from \*-client.jar
* Fix #959: Support for double braced `${{ }}` template placeholders
* Fix #1964: Refactor Duration
* Fix #703: Fix NullPointerException in Config.tryKubeConfig
* Fix #2000: Unable to create jobs in OSGi environments

#### Improvements
* Fix #1874: Added unit tests verifying windows line-ends (CRLF) work
* Fix #1177: Added support for OpenID Connect token in kubeconfig

#### Dependency Upgrade
* Update Jackson Bom to 2.10.2
* Fix #1968: Support for PodSecurityPolicies in Kubernetes 1.17

#### New Features
* Fix #1948: LeaderElection Implementation (Lock Implementations: ConfigMap & Lease)


### 4.7.1 (24-01-2020)
#### Bugs
=======
### 4.7.2 (2021-02-09)

#### Bugs
* Fix #2715: CVE-2021-20218 vulnerable to a path traversal leading to integrity and availability compromise

### 4.7.1 (24-01-2020)
#### Bugs
>>>>>>> c9d712ec
* Fix #1937: `Quantity.getAmountInBytes()` should be able to handle negative exponents
* Fix #1805: Unable to create Template on OCP4

#### Improvements
* Fix #1894: SharedInformer Improvements
* Fix #1963: Use Serialization not a default ObjectMapper in Watch
* Fix #1957: Build Failing on CI due to Central repository moving to HTTPS

#### Dependency Upgrade
* Fix #1962: chore(deps): bump karaf.version from 4.2.7 to 4.2.8
* Fix #1960: chore(deps): bump junit-bom from 5.5.2 to 5.6.0
* Fix #1939: chore(deps): bump sundrio.version from 0.20.0 to 0.21.0

#### New Features
* Fix #1917: Allow user to add custom Headers to client

### 4.7.0 (08-01-2020)
#### Bugs
* Fix #1850: Add option to disable timestamps in build logs on Openshift
* Fix #1902: Fix the usage of reflection, so that `getMetadata` is detected properly
* Fix #1925: Client should always read services from server during replace
* Fix #1486: Creating CRDs with schema validation is broken
* Fix #1707: HorizontalPodAutoscalerSpecBuilder found no metric method
* Fix #885: Quantity doesn't honour the unit
* Fix #1895: Parsing different quantity formats

#### Improvements
* Fix #1880: Remove use of reapers manually doing cascade deletion of resources, leave it upto Kubernetes APIServer
* Test coverage for ServiceCatalog
* Fix #1772: Add Javadocs for KubernetesClient class

#### Dependency Upgrade
* Fix #1889: update tekton from v0.7.0 to v0.9.0
* Fix #1872: Support for kubernetes 1.17

#### New Features
* Fix #417: Support Subresources
* Fix #1548: Allow user to update the status on CustomResources
* Fix #1282: Add Support for fetching Kubernetes metrics
* Fix #1917 Allow user to add custom headers to client

### 4.6.4 (20-11-2019)
#### Bugs
* Fix #1866: fix disabled Integration tests
* Fix #1859 - Pass caller's propagation-policy/cascade options to the underlying replicaset when deleting a deployment

#### Improvements
* Fix #1832: chore: refactor poms and update some dependencies
* SelfSubjectRulesReview test coverage

#### Dependency Upgrade
* Fix #1869: chore(deps): bump maven.surefire.plugin.version from 3.0.0-M3 to 3.0.0-M4
* Fix #1864: chore(deps): bump jackson-bom from 2.10.0 to 2.10.1

#### New Features
* Fix #1041: Support cascading delete on custom resources
* Fix #1765 Ability to upload files to a pod

### 4.6.3 (09-11-2019)
#### Bugs
* Fix #1838: Use the correct apiGroup for Knative in KnativeResourceMappingProvider
* Fix #1856: Prevent NPE loop when deleting locally loaded scaleable resource (e.g. statefulset).
* Fix #1853: Revert #1800 due to the concern pointed out [here](https://github.com/fabric8io/kubernetes-client/pull/1800#issuecomment-549561724)

#### Improvements

#### Dependency Upgrade
* chore(deps): bump maven-jar-plugin from 3.1.2 to 3.2.0
* chore(deps): bump maven-source-plugin from 3.1.0 to 3.2.0
* chore(deps): bump jackson-bom from 2.9.10 to 2.10.0

#### New Feature
* Fix #1188: Support for logs for Jobs

### 4.6.2 (01-11-2019)
#### Bugs
* Fix #1833: Respect the termination grace period from the Kubernetes resource by default
* Fix #1827: Fix `withGracePeriod` and `withPropagationPolicy` return type to safely chain further DSL methods and default GracePeriod to 30s
* Fix #1828: VersionInfo date parsing of year
* Fix #1844: KubernetesDeserializer can now handle ArrayNode.
* Fix #1853: Reverts changes introduced by #1800

#### Improvements
* Cleanup log4j dependency from project

#### Dependency Upgrade

#### New Feature
* Fix #1816: Support for Binding in k8-client dsl

### 4.6.1 (15-10-2019)
#### Bugs
* Fix #1796: Check if BouncyCastle provider is set
* Fix #1724: createOrReplace function does not work properly for Custom defined resources
* Fix #1775: KubernetesList.list().delete(resources) orphanDependents semantics change between 4.1.3 and 4.5.2
* Fix #1803: Missing "/" in request url while using customresource client
* Fix #1789: Create or replace on operation seems broken
* Fix #1782: Informer Deadlock; Fix lock typo in SharedProcessor
* Fix #1607: WaitUntilReady for lists

#### Improvements
* Fix #1797: Utils.waitUntilReady should record the stack trace of the caller before rethrowing an exception
* Add support for filtering labels by EXISTS/NOT_EXISTS via the single argument versions of `.withLabel` and `.withoutLabel`
* Schedule reconnect in case of HTTP_GONE when watching; the rescheduled connect will start from beginning of history by not specifying resourceVersion
* Example added for PortForward.

#### Dependency Upgrade
* Updated Knative Serving to v0.9.90
* Update Tekton to v0.7.0

#### New Feature
* Add support for watch in RawCustomResourceOperations

### 4.6.0 (20-09-2019)
#### Bugs
* Fix #1767: Removed fixed override for Okhttp client's `pingInterval`
* Fix #1758: generation of resource handlers for OpenShift
* Fix #1626: Scaling StatefulSets with waiting seems to fail

#### Improvements

#### Dependency Upgrade
* Updated Kubernetes Model to Kubernetes v1.15.3

#### New Feature
* Fix #1380: Support for ControllerRevision
* Added Template Instance Support
* Fix #1384: Initial draft for SharedInformer support.

### 4.5.2 (14-09-2019)
#### Bugs
* Fix #1759: Portforwarding is broken

#### Improvements

#### Dependency Upgrade

#### New Feature


### 4.5.1 (11-09-2019)

#### Improvements
  * Removed Bean Validation integration

### 4.5.0 (10-09-2019)

#### Bugs
  * Fix #1745: Calling getInputStreamFromDataOrFile function with correct parameter order
  * Fix #1730: Fix failing build on jdk11
  * Fix #1634: Cascade delete can't be overriden
  * Fixed Knative model so that it recognizes Container and Volume types as Buildable.
  * Remove lexicographic resource version check in WatchHTTPManager

#### Improvements
  * Added in kubernetes-server-mock (CRUD) the withoutLabel filter and respective tests
  * Removed @Valid annotation from all model class fields (improves quarkus integration).

#### New Feature
  * Allow user to set a propagation policy on deletion


### 4.4.2 (23-08-2019)
#### Bugs
  * Fix #1706: admissionregistration resources are now parsed correctly
  * Fix #1722: Service port forward are now done in the correct namespace
  * Fixed deserialize of `IntOrString` with correct `Kind` instead of `null`

#### Improvements
  * Test coverage for HorizontalPodAutoscaler
  * Added example for PersistentVolumeClaim
  * Added test coverage for ResourceQuota

#### Dependency Upgrade
  * Fix #1331: Migrated from JUnit 4 to JUnit 5

#### New Feature
  * Service Catalog extension


### 4.4.1 (08-08-2019)
####  Bugs
  * Fix #1690: Endpoints is always pluralized
  * Fix #1684: Fixed URL resolution algorithm for OpenShift resources without API Group name

#### Improvements
  * Fix #1650: Introduced `kubernetes.disable.autoConfig` system property to disable auto configuration in Config
  * Fix #1661: Remove generic parameter from KubernetesResource
  * Improved OpenShiftOperation.wrap method performance
  * RawCustomResourceOperationsImpl#makeCall now closes the created Response object

#### Dependency Upgrade

#### New Feature

### 4.4.0 (05-08-2019)
#### Bugs
  * Fix #1592: Corrected type returned by Config.builder()
  * Fix #1565: CRD's Enums are prefixed with Raw keyword
  * Fixed user/password authentication bug in OpenShift 4
  * Fix #1667: Origin header for watch requests had a port of -1 when no port specified

#### Improvements
   * Test coverage for PersistentVolumeClaim
   * Fix #1589: Move HorizontalPodAutoscaler to autoscaling/v1
   * Fix #1553: Allow to explicitly set non-matching field selectors using `withoutField`
   * Cleaned up kubernetes-model pom.xml
   * Removed deprecated KubernetesKind enum

#### Dependency Upgrade

#### New Feature
  * Knative extension
  * Tekton extension
  * Increased OpenShift 4.x compatibility

### 4.3.1 (19-07-2019)
#### Bugs
  * Fix #1592: Corrected type returned by Config.builder()
  * Set cascade deletion to true in case of list operations
  * Fix #1617: Multiple CA certificates with non-unique Subject DN not loaded
  * Fix #1634: Make map backing KubernetesDeserializer thread-safe

#### Improvements
  * Test coverage for Namespace.
  * Example added for NamespaceQuota
  * Example added for Endpoints.
  * Test coverage for Endpoints.
  * Fix #1589: Move HorizontalPodAutoscaler to autoscaling/v1
  * Fix #1553: Allow to explicitly set non-matching field selectors using withoutField
  * assertNotNull replaced with assertTrue for boolean statements in unit tests
  * Test coverage for PodPreset
  * Added test coverage for PersistentVolume
  * Fix #1290: Added github stale bot.
  * Add type parameter to make CustomResourceList.getItems() return a typed List.

#### Dependency Upgrade
  * Upgrade Jackson to version 2.9.9

#### New Feature
  * Fixes #973: added support for service catalog client
  * Added support for SelfSubjectAccessReview
  * Added support for SelfSubjectRulesReview

### 4.3.0 (10-06-2019)
#### Bugs
  * Fix #1500: exec `redirectingInput` was not correctly setting the input pipe (since 4.2.0).
  * Fix #1507: remove unnecessary OutputStream copying a directory and return the directory object instead the file object when a directory is copied or read
  * Fix #758: Deleting Deployments with `.cascading(true)` creates a new Replica Set
  * Fix #1515: HasMetadataOperation.periodicWatchUntilReady is broken
  * Fix #1550: MutatingWebhookConfigurationOperationsImpl should be a NonNamespaceOperation
  
#### Improvements
  * Added example for raw custom resources.

#### Dependency Upgrade

#### New Feature
  * Fix #1523: Added createOrReplace() method to RawCustomResourceOperations dsl
  * Feature #1374 Add support for resizeChannel in ExecWebSocketListener

### 4.2.2 (17-04-2019)
#### Bugs
  * Fix #1297: wrong result produced when exec in used and params contains '&'. Url string not encoded properly.
  * Fix #1449: System.currentTimeMillis() replaced with System.nanoTime()
  * Fix #1495: avoid runtime dependency on Commons Collections

#### Improvements

#### Dependency Upgrade

#### New Feature

### 4.2.1 (15-04-2019)
#### Bugs
  * Fix #1297: wrong result produced when exec in used and params contains '&'. Url string not encoded properly.
  * Fix #1473: Use correct plural form in OpenshiftRole
  * Fix #1480: The kubernetes-client is not optionally depending on bouncycastle.
  * Fix #1490: Resource could not be loaded
  * Fix #1468: Taking labels into consideration when comparing resources for equality.

#### Improvements
  * Fix #1455: Use SubjectAccessReview and LocalSubjectAccessReview in kubernetes client using subjectAccessReviewAuth()

#### Dependency Upgrade

#### New Feature
  * First Draft of Custom Resource Improvements (#1472)

### 4.2.0 (29-03-2019)
#### Bugs
  * Fix #1387: ValidatingWebhookConfigurationOperationsImpl should be a NonNamespaceOperation
  * Fix #1429: Fixes JsonMappingException: No resource type found for:v1#List when reading a Kubernetes List YAML
  * Fix #760: Api get pod from yaml issue
  * Fix #807: Loading a deployment from server with a config file throws exception

#### Improvements
  * Fix #1425: Preserve labels and fields when using CRD's withResourceVersion()
  * Service DSL now includes methods for port forwarding
  * Introduce file and dir read / copy from pods

#### Dependency Upgrade
  * Upgrade Sundrio to 0.17.2
  * Upgrade to Bean Validation 2.0

#### New Feature

### 4.1.3 (02-03-2019)
#### Bugs
  * Fix nanosecond conversion using waitUntilReady
  * Fix #1008: Use a reasonable buffer size for exec stdin
  * Fix #1005: Loading a template from file and processing it locally by passing parameters map is broken

#### Improvements
  * Fix #1362: store exceptions thrown in port forwarder websocket
  * Generate Jandex index file for faster lookup performance
  * Fix #1361: Relax restrictions on environment variable names
  * Refactor: Use lambdas wherever possible across project
  * Fix #1371: Add an example for Job Controller

#### Dependency Upgrade
  * Bump Snakeyaml to version 1.24

#### New Feature
  * Feature 213: Added require( ) method to Resource object class.
  * Fix #1064: Make Deployments rollable

### 4.1.2
  Bugs

    * Fix #1271: Issue deploying ReplicaSet to extensions/v1beta1

    * Fix #1152: Renamed Kubernetes RBAC resources to use non-prefixed names and renamed Openshift RBAC resources to prefix with Openshift

    * Fix #1218: CustomResourceDefinitions: cascading() causes NoSuchMethodError

    * Fix #1309: Can't get VersionInfo correctly

    * Fix #1332: Unable to use ExecCredentials

    * Fix #1351: NPE IpAddressMatcherTest

  Improvements

    * Updated compatability matrix after model upgrade in README.md

    * Fix #1306: Support `KUBECONFIG` env var with multiple paths

    * Classes implementing KubernetesResourceList has now generic type set.

    * Fix #1348: support `v1beta1` version for `ExecCredentials`

    * Fix #1326: Make CustomResource @Buildable

    * Fix #1354: suppress log warnings that `CustomResourceDefinition`s are still in beta


  Dependency Upgrade

    * Updated jackson to 2.9.8

    * Upgrade okhttp to 3.12.0

  New Feature

    * Fix #1286: Pod Preset Support

    * Fix #1339: oAuth token rotation support

    * Fix #1314: Support for EC Private Keys

  Misc

    * Appended some files to licence check exclusion list.

#### 4.1.1

  Bugs

    * Fix #1239: Fix one case of OkHttp connection leaks

    * Fix #1266: Not setting optional Impersonate-Group results in NPE in ImpersonatorInterceptor

    * Fix #1238: Renamed files with invalid Windows characters

    * Fix #1260: Added Windows support in ConfigTest.honorClientAuthenticatorCommands

    * Fix #579: Add Timestampable interface to PodOperationsImpl/BuildOperationsImpl and set timestamps parameter

    * Fix #1273: customResources can't be used with Cluster scoped CRDs

    * Fix #1228: Closed InputStream in OperationSupport's handleResponse to avoid leak

    * Fix #1280: Fix ExecCredential deserialization in kubeconfig auth

  Improvements

    * Fix #1226 : Extend and move integrations tests

    * Fix #989  : Add support for waitForCondition

    * Fix #1293 : OpenShiftOAuthInterceptor.authorize() should only throw IOException

  Dependency Upgrade

    * Fix #1223: jackson-dataformat-yaml dependency (2.7.7) ageing

    * Fix #1262: Upgrade maven-surefire-plugin to 3.0.0-M1

    * Fix #1272: Upgrade Awaitility to version 3.1.3

    * Fix #1235: Upgrade kubernetes-model to latest kubernetes/Openshift versions


  New Feature
    * Fix #1142: Pagination Support

    * Fix #1234: VolumeNodeAffinity support

    * Fix #1244: Pod Priority Support

    * Fix #1186: Added Support for creating HPA based on custom metrics

#### 4.0.7
  Bugs

    * Fix #1214 : Watch resource versions not correctly tracked resulting in 410 errors on reconnect

  Improvements

    * Fix #1179 : Impersonate-Extra keys may be specified multiple times
    * Fix #1182 : Fixes flaky integration tests.
    * Fix #1200 : Support client authenticator commands like `aws-iam-authenticator`.
    * Fix #1201 : Fix problems with swallowed InterruptedExceptions
    * Chore #1168 : Upgrade to Java 8
    * fix #1197 : Broken withName() method  for CustomResourceDefinition.

  Dependency Upgrade

  New Feature

#### 4.0.4
  Bugs

    * Fix #1180 : DeploymentExamples requires the definition of a selector with match labels

    * Fix #1099 : CustomResourceDefinitions: withResourceVersion() causes NoSuchMethodError

    * Fix #1156 : Watcher does not have correct authentication information in Openshift environment.

    * Fix #1125 : ConfigMap labels are ignored when using mock KubernetesServer

    * Fix #1144 : Get Request with OpenShift Mock Server Not Working

    * Fix #1147 : Cluster context was being ignored when loading the Config from a kubeconfig file

    * Fix #1162 : Deletion of DeploymentConfig now does not fail randomly because of issues related to owner references of the ReplicationController

    * Fix #1165 : Null parameter values when processing a template are now handled properly

    * Fix #1173 : Send response to Callback for exec commands that have no textual feedback

    * Fix #1172 : Use v1beta1 for CronJob

    * Fix #1158: Add support for label selectors in the mock server

  Improvements

    * Added Kubernetes/Openshift examples for client.getVersion()
    * Fix #1126 : Add new option `kubernetes.disable.hostname.verification` / `KUBERNETES_DISABLE_HOSTNAME_VERIFICATION` to disable hostname verification
    * Fix #1178 : Impersonate-Group may be specified multiple times

  Dependency Upgrade

    * Fix #924 : Include kubernetes-model in client BOM with dependencies.

  New Feature

    * Fix #1066 : Add support for Kubernetes RBAC Role and Role Binding
    * Fix #1150: Add support for Kubernetes RBAC Cluster Role and Cluster Role Binding
    * Fix #770: Added Support for CronJob
    * Fix #1140: Provide User Utilities
    * Fix #1139 : Make it easy to get the URL of a service.

#### 4.0.0
  Bugs

    * Fix #1098 : Unable to create LimitRange from yaml
    * Fix #1089 : Query parameters are not correctly processed if set in `masterUrl`
    * Fix #1112 : Append multiple query param in masterUrl
    * Fix #1085 : Impersonate parameters are not configurable for DefaultOpenShiftClient
    * Fix #1106 : Fix typo in crud mode in mockserver

  New Feature

    * Fix #1020 : Support for Kubernetes/Openshift v1.9/v3.9 respectively

  Improvements

    * Fix #1119 : Regression Test are more stable and takes less time to execute

  Dependency Upgrade

    * Kubernetes Model upgraded to 3.0.0 with support for Kubernetes/Openshift v1.9/v3.9 respectively
      Features and Fixes Available
       * Resources according to Kubernetes/Openshift v1.9/v3.9
       * Add support for RBAC Role, Role Binding and Netnamespace in Model
       * KubernetesDeserializer shouldn't pickup mappings from incompatible providers
       * Add all packages in KubernetesDeserializer

  Major Movements and Changes

    * SecurityContextConstraints has been moved to OpenShift client from Kubernetes Client
    * Job dsl is in both `batch` and `extensions`(Extensions is deprecated)
    * DaemonSet dsl is in both `apps` and `extensions`(Extensions is deprecated)
    * Deployment dsl is in both `apps` and `extensions`(Extensions is deprecated)
    * ReplicaSet dsl is in both `apps` and `extensions`(Extensions is deprecated)
    * NetworkPolicy dsl is in both `network` and `extensiosn`(Extensions is deprecated)
    * Storage Class moved from `client base DSL` to `storage` DSL
    * PodSecurityPolicies moved from `client base DSL` and `extensions` to only `extensions`
    * ThirdPartyResource has been removed.

#### 3.2.0
  Bugs
   * Fix #1083 : Mock Kubernetes server only handles core and extensions API groups
   * Fix #1087 : Mock server can't list custom resources
   * Fix #1055 : Unable to log in to cluster when using username and password

  New Feature
   * Support `error` websocket channel - https://github.com/fabric8io/kubernetes-client/pull/1045

  Improvements
   * Do not repeatedly create Config instance in exec - https://github.com/fabric8io/kubernetes-client/pull/1081
   * Determine kubernetes service host and port from environment if available - https://github.com/fabric8io/kubernetes-client/pull/1086
   * Upgraded Kuberneted Model version to 2.1.1
     Features and Fixes Available
      * KubernetesDeserializer can now lookup for resource mappings via ServiceLoader - https://github.com/fabric8io/kubernetes-model/pull/307
      * Add new package to OSGi exports - https://github.com/fabric8io/kubernetes-model/pull/310
      * Add additional types that are needed to support extensions - https://github.com/fabric8io/kubernetes-model/pull/305

#### 3.1.12
  Bugs
   * Fix #1070 : Error parsing openshift json template with the latest version

  New Feature
   * Fix #1048 : Add support for the k8s/openshift version

  Improvements
   * Fixes premature call to watcher onClose

#### 3.1.11
  Bugs
   * Fix #1013 : Kubernetes connection is not getting closed.
   * Fix #1004 : Multiple document handling breaks if "---" found anywhere in the document
   * Fix #1035 : RejectedExecutionException in WatchHTTPManager
   * Impersonation parameters not set in withRequestConfig - https://github.com/fabric8io/kubernetes-client/pull/1037

  Improvements
   * NO_PROXY setting now supports IP ranges so you can specify whole subnet to be excluded from proxy traffic eg. 192.168.0.1/8

#### 3.1.10
  Bugs

  New Feature
   * Added support for StorageClass - https://github.com/fabric8io/kubernetes-client/pull/978
   * Added support for PodSecurityPolicy - https://github.com/fabric8io/kubernetes-client/pull/992
   * The client now warns when using Kubernetes alpha or beta resources - https://github.com/fabric8io/kubernetes-client/pull/1010
   * A Config can now be built from `Config.fromKubeconfig(kubeconfigFileContents)`: https://github.com/fabric8io/kubernetes-client/pull/1029

  Improvements
   * Fixed issue of SecurityContextConstraints not working - https://github.com/fabric8io/kubernetes-client/pull/982
	Note :- This got fixed by fixing model - https://github.com/fabric8io/kubernetes-model/pull/274
  Dependencies Upgrade<|MERGE_RESOLUTION|>--- conflicted
+++ resolved
@@ -1,6 +1,10 @@
 ## CHANGELOG
 
-<<<<<<< HEAD
+### 4.7.2 (2021-02-09)
+
+#### Bugs
+* Fix #2715: CVE-2021-20218 vulnerable to a path traversal leading to integrity and availability compromise
+
 ### 4.11.1 (2020-09-02)
 
 #### Bugs
@@ -229,15 +233,6 @@
 
 ### 4.7.1 (24-01-2020)
 #### Bugs
-=======
-### 4.7.2 (2021-02-09)
-
-#### Bugs
-* Fix #2715: CVE-2021-20218 vulnerable to a path traversal leading to integrity and availability compromise
-
-### 4.7.1 (24-01-2020)
-#### Bugs
->>>>>>> c9d712ec
 * Fix #1937: `Quantity.getAmountInBytes()` should be able to handle negative exponents
 * Fix #1805: Unable to create Template on OCP4
 
