## CHANGELOG

### 5.0-SNAPSHOT

#### Bugs

#### Improvements

#### Dependency Upgrade

#### New Features

### 5.0.0-alpha-2 (2020-11-24)

#### Improvements
* Fix #2614: Watcher.onClose has dedicated WatcherException as parameter.


### 5.0.0-alpha-1 (2020-11-18)

#### Bugs
* Fix #2596: Add buildable references for Container, Port and Volume

#### Improvements
* Fix #2571: Eliminated the use of Doneables and simplified the internal DSL implementation.
* Fix #2607: add isMarkedForDeletion and finalizer-related default methods to HasMetadata (@metacosm)
* Fix #2605: Provide a `customResources` alternative that simply accepts the resource type as an argument.

#### New Features
* Fix #2556: Chaos Mesh model based on Chaos Mesh v1.0.1

### 4.13.0 (2020-11-10)

#### Bugs
* Fix #2517: Replace does not work in CRUD mockwebserver
* Fix #2537: Checking for Readiness of DeploymentConfig
* Fix #2300: Remove job extensions/v1beta1 from backward compatibiliy interceptor
<<<<<<< HEAD
* Fix #2592: ConcurrentModificationException in CRUD KubernetesMockServer
=======
* Fix #2514: SharedIndexInformer watches only pods of its own namespace when run in the cluster
>>>>>>> e9dd4263

#### Improvements
* Fix #2507: Add a test for creating a Job with generateName
* Fix #2509: Reversed order + Add Kubernetes 1.16.0 + OpenShift 4.5.14 to Compatibility matrix
* Add cache in github actions for integration tests

#### Dependency Upgrade
* Fix #2513: Update Kubernetes Model to v1.19.1

#### New Features
* Fix #2531: Allow setting the maximum concurrent requests via system property / environment variable
* Fix #2534: Tekton model based on Tekton Pipeline 0.17.0
* Fix #2574: Add support for Condition type

_**Note**_: Breaking changes in the API
* Tekton Pipeline v1beta1 *sidecars* field from a task step is now a list of `io.fabric8.tekton.pipeline.v1beta1.Sidecar` instead of a list of `io.fabric8.tekton.pipeline.v1beta1.Step`

* `NetworkPolicy` moved to `io.fabric8.kubernetes.api.model.networking.v1.NetworkPolicy` from
  `io.fabric8.kubernetes.api.model.networking.NetworkPolicy`
* Fix #2557: add missing `OpenShiftReadiness.isReadinessApplicable`

### 4.12.0 (2020-10-02)

#### Bugs
* Fix #2442: Wrong resource kind in `ProjectRequestHandler` causes ClassCastException when handling Project resources.
* Fix #2467: OpenShiftClient cannot replace existing resource with API version =! v1
* Fix #2458: Creating new instance of the DefaultKubernetesClient is hanging
* Fix #2474: Config.fromKubeconfig throws NullPointerException
* Fix #2399: Cannot change the type of the Service from ClusterIP to ExternalName
* Fix #2479: KuberentesDeserializer works on OSGi runtime environments
* Fix #2488: Unable to derive module descriptors for kubernetes-model jars

#### Improvements
* Enable user to select custom address and port for KubernetesMockServer
* Fix #2473: Removed unused ValidationMessages.properties
* Fix #2408: Add documentation for Pod log options
* Fix #2141: Decouple OpenShift Model from Kubernetes Client
* Fix #2452: Make Readiness.isReady publicly available from a wrapper method in KubernetesResourceUtil

#### Dependency Upgrade
* Bump Knative Serving to v0.17.2 & Knative Eventing to v0.17.3 

#### New Features
* Fix #2340: Adding support for Knative Eventing Contrib 
* Fix #2111: Support automatic refreshing for expired OIDC tokens
* Fix #2146: Add Support for specifying CustomResourceDefinitionContext while initializing KubernetesServer
* Fix #2314: Fetch logs should wait for the job's associated pod to be ready
* Fix #2043: Support for Tekton Triggers
* Fix #2460: Querying for an event based on InvolvedObject fields

_**Note**_ Minor breaking changes:
* PR #2424 (#2414) slightly changes the API by adding the new `WatchAndWaitable` "combiner" interface.
  Most projects shouldn't require any additional changes.

### 4.11.1 (2020-09-02)

#### Bugs
* Fix #2445: ConfigMap and other resources are replaced

### 4.11.0 (2020-08-26)
#### Bugs
* Fix #2373: Unable to create a Template on OCP3
* Fix #2308: Fix kubernetes client `Config` loading KUBECONFIG with external authentication command
* Fix #2316: Cannot load resource from stream without apiVersion
* Fix #2354: Fix NullPointerException in ResourceCompare when no resource is returned from fromServer.get()
* Fix #2389: KubernetesServer does not use value from https in crud mode
* Fix #2306: Make KubernetesServer CRUD mode work with informers
* Fix #2418: CertificateSigningRequest doesn't implement Namespaced
* Fix #2265: InAnyNamespace uses invalid api endpoint for SelfSubjectAccessReviews
* Fix #2404: Readiness.isReady doesn't handle extensions/v1beta1 Deployment
* Fix #2389: KubernetesServer JUnit rule ignores value of https when using crud mode

#### Improvements
* Fix #2331: Fixed documentation for namespaced informer for all custom types implementing `Namespaced` interface
* Fix #2406: Add documentation for serializing resources to YAML
* Fix #2414: Allow withResourceVersion() to be followed by waitUntilCondition(), enabling recovery from HTTP 410 GONE errors.

#### Dependency Upgrade
* Fix #2360: bump mockito-core from 3.4.0 to 3.4.2
* Fix #2355: bump jandex from 2.1.3.Final to 2.2.0.Final 
* Fix #2353: chore: bump workflow action-setup versions + kubernetes to 1.18.6
* Fix #2292: Update createOrReplace to do replace when create fails with conflict
* Fix: Bump SnakeYaml to version 1.26 (as required for OSGi bundle for jackson-dataformat-yaml)
* Fix #2401: bump maven-resources-plugin from 3.1.0 to 3.2.0
* Fix #2405: bump mockito-core from 3.4.4 to 3.5.0

#### New Features
* CSI Volume Snapshot extension
* Fix #2311: Add Support for creating bootstrap project template
* Fix #2287: Add support for V1 and V1Beta1 CustomResourceDefinition
* Fix #2319: Create Config without using auto-configure functionality or setting env variables
* Fix #2284: Supports create and run a particular image in a pod operation using client
* Fix #2321: Add Support for new resources in OpenShift Model

_**Note**_: Some classes have been moved to other packages:
- CustomResourceDefinition has been moved to `io.fabric8.kubernetes.api.model.apiextensions.v1` and `io.fabric8.kubernetes.api.model.apiextensions.v1beta1`
- SubjectAccessReview, SelfSubjectAccessReview, LocalSubjectAccessReview and SelfSubjectRulesReview have been moved to `io.fabric8.kubernetes.api.model.authorization.v1` and `io.fabric8.kubernetes.api.model.authorization.v1beta1`
- `io.fabric8.tekton.pipeline.v1beta1.WorkspacePipelineDeclaration` is now `io.fabric8.tekton.pipeline.v1beta1.PipelineWorkspaceDeclaration`

### 4.10.3 (2020-07-14)
#### Bugs
* Fix #2285: Raw CustomResource API createOrReplace does not propagate exceptions from create
* Fix Raw CustomResource API path generation to not having trailing slash
* Fix #2131: Failing to parse CustomResourceDefinition with OpenAPIV3Schema using JSONSchemaPropOr\* fields
* Fix #2297: Resuscitate ProjectRequestHandler in openshift-client
* Fix #2328: Failure in deserialization while watching events
* Fix #2299: Improve error handling of RejectedExecutionException from ExecutorService
* Fix KubernetesAttributesExctractor to extract metadata from unregistered custom resources, such when using Raw CustomResource API 
* Fix #2296: No adapter available for type:interface io.fabric8.kubernetes.client.dsl.V1APIGroupDSL
* Fix #2269: Setting a grace period when deleting resource using `withPropagationPolicy()`
* Fix #2342: watchLogs for deployment is broken
* Fix #2309: Move HasMetadataComparator to exported package

#### Improvements
* Fix #2233: client.service().getUrl(..) should be able to fetch URL for ClusterIP based services
* Fix #2278: Added type parameters for KubernetesList in KubernetesClient + test verifying waitUntilCondition **always** retrieves resource from server
* Fix #2336: Test and fix for the wrong "Kind" declared on KubernetesListHandle
* Fix #2320: Added JUnit5 extension for mocking KubernetesClient in tests using @EnableKubernetesMockClient
* Fix #2332: Added PodExecOptions model
* Improve error handling on stream closing errors in S2I binary builds(#2032)
* Fix #2288: Adds configurable serializers and deserializers to json schema codegen

#### Dependency Upgrade
* Fix #2333: bump bouncycastle.version from 1.65 to 1.66
* Fix #2262: bump maven-shade-plugin from 3.2.3 to 3.2.4
* Fix #2261: bump exec-maven-plugin from 1.6.0 to 3.0.0
* Fix #2345: bump mockito-core from 3.3.3 to 3.4.0
* Fix #2260: bump tektoncd pipeline to v0.12.1

#### New Features
* Fix #1868: Add Support for rolling update
* Fix #2266: Support for APIServices in Kubernetes Client
* Fix #2215: `io.fabric8.kubernetes.client.Config` should expose all and the current context defined in kubeconfig

### 4.10.2 (2020-06-02)
#### Bugs
* Fix #2251: Modify KubernetesDeserializer for handling classes with same name but different apiVersions 
* Fix #2205: Event model classes from core v1 have been lost
* Fix #2226: SharedIndexInformer for non-namespaced resources not working
* Fix #2201: Uberjar doesn't contain model classes anymore
* Fix #2066: Uber Jar includes merged service entry for multiple implementations of the same interface
* Fix #2195: Annotation processors and build time dependencies transitive
* Fix #1760: The bundle version of kubernetes-client is missing ServiceLoader files
* Fix #2218: Uberjar: Package rewrite issues in `META-INF/services`
* Fix #2212: JDK8 always uses http/1.1 protocol (Prevent OkHttp from wrongly enabling http/2)

#### Improvements
* Fix #2199: KubernetesClient#customResources now accepts CustomResourceDefinitionContext
* Adds basic support for Pod Eviction API

#### Dependency Upgrade

#### New Features
* Added DSL support for `admissionregistration.k8s.io/v1beta1` resources
* Add support for Namespaced SharedInformers, fixed probelms with OperationContext argument
* Fix #1821: ListOptions now supported when watching a Kubernetes Resource

_**Note**_:
- Some classes have been renamed:
   - `io.fabric8.tekton.pipeline.v1beta1.WorkspacePipelineDeclaration` is now `io.fabric8.tekton.pipeline.v1beta1.PipelineWorkspaceDeclaration`
- Breaking changes in `KubernetesClient` `customResource()` typed API:
  - We've introduced a major breaking change in customResource(...) typed API. We have introduced a new interface `io.fabric8.kubernetes.api.model.Namespaced` which needs to
    be added to your Custom Types using typed API. For example, for a custom resource named `Animals` which is a [Namespaced](https://kubernetes.io/docs/concepts/overview/working-with-objects/namespaces/) resource; It should be declared like this:
    ```
    public class Animals extends CustomResource implements Namespaced { ... }
    ```
    You can also checkout an example in our test suite for this: [PodSet.java](https://github.com/fabric8io/kubernetes-client/blob/master/kubernetes-tests/src/test/java/io/fabric8/kubernetes/client/mock/crd/PodSet.java#L22)

### 4.10.1 (2020-05-06)
#### Bugs
* Fix #2189: Change package names of Resource Operation classes in order to avoid duplicates Operation classes

#### Improvements

#### Dependency Upgrade

#### New Features
* Fix #2165: Support for setting ListOptions while listing objects

### 4.10.0 (2020-05-04)
#### Bugs
* Feature #1456: Added Watch support on MockServer in Crud mode
* Fix #2163: fix kubernetes-client not support cert chain
* Fix #2144: CRD's schema Default fields do not handle boolean and are prefixed with Raw keyword
* KubernetesAttributeExtractor: handle possible /status subpath due to using status subresource on crd
* Fix #2124: Raw Watch on CustomResource does not work if name specified

#### Improvements
* Fix #2174: Change log level to warn for multiple `kubeconfig` warning
* Fix #2088: Support networking.k8s.io/v1beta1 alongside extensions/v1beta1
* Fix #2107: Set PropagationPolicy to Background by default
  (_Note: Deletion option `cascading(..)` has been marked as deprecated_)

#### Dependency Upgrade
* Updated Kubernetes Model to v1.18.0
* Fix #2145: Updated OkHttp to v3.12.11

#### New Features
* Fix #2115: Keep tekton v1alpha1 api
* Fix #2002: DSL Support for PodTemplate 
* Fix #2015: Add Support for v1, v2beta1, and v2beta2 apiVersions in case of HorizontalPodAutoscaler

### 4.9.2 (2020-05-19)
#### Bugs
* Fix #2212: JDK8 always uses http/1.1 protocol (Prevent OkHttp from wrongly enabling http/2)

#### Improvements

#### Dependency Upgrade

#### New Features

### 4.9.1 (2020-04-17)
#### Bugs
* Fix #2071: Fixed pvc example issue #2071
* Fix #1109: something drops '-' from Singular/Plural forms of CustomResources
* Fix #1586: Replace of Job should add extra selector property to the resource
* Fix #2034: Quantity.equals mishandles fractions
* Fix #2009: Regression `withoutLabel()` stopped to work
* Fix #2057: Fix jar and osgi bundle generation for extensions
* Fix #2075: KubernetesDeserializer registration for CustomResources
* Fix #2078: watchLog for Deployment and StatefulSet
* Fix #2046: OpenshiftClient getVersion returns null for Openshift ContainerPlatform v4
* Fix #2117: Knative Service.status is always null

#### Improvements
* Fix #1987: Added an example for Task and TaskRun with updated model
* Fix #2019: Added CustomResourceCrudTest
* Fix #2054: JobExample doesn't work
* Fix #2082:  Added filter node metrics via labels
* Generated List classes for Knative implement proper KubernetesResourceList interface
* Modify the dependency management of the generator of kubernetes-model to golang module

#### Dependency Upgrade
* Updated Knative model to v0.13.0
* Updated Tekton Model to v0.11.0

#### New Features

### 4.9.0 (2020-03-12)
#### Bugs

* Fix #2047: Readiness#isReady is unreliable for StatefulSet
* Fix #1247: URL parameters are not escaped.
* Fix #1961: Two SharedInformer issues related to kube-apiserver unavailable and relisting
* Fix #2023: Class RawCustomResourceOperationsImpl can't handle HTTP responses with empty body coming from the k8s 
cluster (Jackson deserialization error was throwed). This kind of response can be returned after executing operations 
like the delete of a custom resource.
* Fix #2017: Incorrect plural form for Endpoints kind
* Fix #2053: Fixed parsing of exponential values. Added multiplication to the amount during parsing exponential values.
* Fix #2058: NullPointerException with upload() websocket failures

#### Improvements

* Fix #2012: osgi: Allow the ManagedKubernetesClient to consume an available OAuthTokenProvider

#### Dependency Upgrade
* Updated Knative model to v0.12.0
* Updated Commons-Compress to v1.20 to avoid https://cve.mitre.org/cgi-bin/cvename.cgi?name=CVE-2019-12402

#### New Features
* Fix #1820: Override Createable.create(T) to avoid generic array creation

### 4.8.0 (14-02-2020)
#### Bugs
* Fix #1847: Remove resource-\*.vm files from \*-client.jar
* Fix #959: Support for double braced `${{ }}` template placeholders
* Fix #1964: Refactor Duration
* Fix #703: Fix NullPointerException in Config.tryKubeConfig
* Fix #2000: Unable to create jobs in OSGi environments

#### Improvements
* Fix #1874: Added unit tests verifying windows line-ends (CRLF) work
* Fix #1177: Added support for OpenID Connect token in kubeconfig

#### Dependency Upgrade
* Update Jackson Bom to 2.10.2
* Fix #1968: Support for PodSecurityPolicies in Kubernetes 1.17

#### New Features
* Fix #1948: LeaderElection Implementation (Lock Implementations: ConfigMap & Lease)


### 4.7.1 (24-01-2020)
#### Bugs
* Fix #1937: `Quantity.getAmountInBytes()` should be able to handle negative exponents
* Fix #1805: Unable to create Template on OCP4

#### Improvements
* Fix #1894: SharedInformer Improvements
* Fix #1963: Use Serialization not a default ObjectMapper in Watch
* Fix #1957: Build Failing on CI due to Central repository moving to HTTPS

#### Dependency Upgrade
* Fix #1962: chore(deps): bump karaf.version from 4.2.7 to 4.2.8
* Fix #1960: chore(deps): bump junit-bom from 5.5.2 to 5.6.0
* Fix #1939: chore(deps): bump sundrio.version from 0.20.0 to 0.21.0

#### New Features
* Fix #1917: Allow user to add custom Headers to client

### 4.7.0 (08-01-2020)
#### Bugs
* Fix #1850: Add option to disable timestamps in build logs on Openshift
* Fix #1902: Fix the usage of reflection, so that `getMetadata` is detected properly
* Fix #1925: Client should always read services from server during replace
* Fix #1486: Creating CRDs with schema validation is broken
* Fix #1707: HorizontalPodAutoscalerSpecBuilder found no metric method
* Fix #885: Quantity doesn't honour the unit
* Fix #1895: Parsing different quantity formats

#### Improvements
* Fix #1880: Remove use of reapers manually doing cascade deletion of resources, leave it upto Kubernetes APIServer
* Test coverage for ServiceCatalog
* Fix #1772: Add Javadocs for KubernetesClient class

#### Dependency Upgrade
* Fix #1889: update tekton from v0.7.0 to v0.9.0
* Fix #1872: Support for kubernetes 1.17

#### New Features
* Fix #417: Support Subresources
* Fix #1548: Allow user to update the status on CustomResources
* Fix #1282: Add Support for fetching Kubernetes metrics
* Fix #1917 Allow user to add custom headers to client

### 4.6.4 (20-11-2019)
#### Bugs
* Fix #1866: fix disabled Integration tests
* Fix #1859 - Pass caller's propagation-policy/cascade options to the underlying replicaset when deleting a deployment

#### Improvements
* Fix #1832: chore: refactor poms and update some dependencies
* SelfSubjectRulesReview test coverage

#### Dependency Upgrade
* Fix #1869: chore(deps): bump maven.surefire.plugin.version from 3.0.0-M3 to 3.0.0-M4
* Fix #1864: chore(deps): bump jackson-bom from 2.10.0 to 2.10.1

#### New Features
* Fix #1041: Support cascading delete on custom resources
* Fix #1765 Ability to upload files to a pod

### 4.6.3 (09-11-2019)
#### Bugs
* Fix #1838: Use the correct apiGroup for Knative in KnativeResourceMappingProvider
* Fix #1856: Prevent NPE loop when deleting locally loaded scaleable resource (e.g. statefulset).
* Fix #1853: Revert #1800 due to the concern pointed out [here](https://github.com/fabric8io/kubernetes-client/pull/1800#issuecomment-549561724)

#### Improvements

#### Dependency Upgrade
* chore(deps): bump maven-jar-plugin from 3.1.2 to 3.2.0
* chore(deps): bump maven-source-plugin from 3.1.0 to 3.2.0
* chore(deps): bump jackson-bom from 2.9.10 to 2.10.0

#### New Feature
* Fix #1188: Support for logs for Jobs

### 4.6.2 (01-11-2019)
#### Bugs
* Fix #1833: Respect the termination grace period from the Kubernetes resource by default
* Fix #1827: Fix `withGracePeriod` and `withPropagationPolicy` return type to safely chain further DSL methods and default GracePeriod to 30s
* Fix #1828: VersionInfo date parsing of year
* Fix #1844: KubernetesDeserializer can now handle ArrayNode.
* Fix #1853: Reverts changes introduced by #1800

#### Improvements
* Cleanup log4j dependency from project

#### Dependency Upgrade

#### New Feature
* Fix #1816: Support for Binding in k8-client dsl

### 4.6.1 (15-10-2019)
#### Bugs
* Fix #1796: Check if BouncyCastle provider is set
* Fix #1724: createOrReplace function does not work properly for Custom defined resources
* Fix #1775: KubernetesList.list().delete(resources) orphanDependents semantics change between 4.1.3 and 4.5.2
* Fix #1803: Missing "/" in request url while using customresource client
* Fix #1789: Create or replace on operation seems broken
* Fix #1782: Informer Deadlock; Fix lock typo in SharedProcessor
* Fix #1607: WaitUntilReady for lists

#### Improvements
* Fix #1797: Utils.waitUntilReady should record the stack trace of the caller before rethrowing an exception
* Add support for filtering labels by EXISTS/NOT_EXISTS via the single argument versions of `.withLabel` and `.withoutLabel`
* Schedule reconnect in case of HTTP_GONE when watching; the rescheduled connect will start from beginning of history by not specifying resourceVersion
* Example added for PortForward.

#### Dependency Upgrade
* Updated Knative Serving to v0.9.90
* Update Tekton to v0.7.0

#### New Feature
* Add support for watch in RawCustomResourceOperations

### 4.6.0 (20-09-2019)
#### Bugs
* Fix #1767: Removed fixed override for Okhttp client's `pingInterval`
* Fix #1758: generation of resource handlers for OpenShift
* Fix #1626: Scaling StatefulSets with waiting seems to fail

#### Improvements

#### Dependency Upgrade
* Updated Kubernetes Model to Kubernetes v1.15.3

#### New Feature
* Fix #1380: Support for ControllerRevision
* Added Template Instance Support
* Fix #1384: Initial draft for SharedInformer support.

### 4.5.2 (14-09-2019)
#### Bugs
* Fix #1759: Portforwarding is broken

#### Improvements

#### Dependency Upgrade

#### New Feature


### 4.5.1 (11-09-2019)

#### Improvements
  * Removed Bean Validation integration

### 4.5.0 (10-09-2019)

#### Bugs
  * Fix #1745: Calling getInputStreamFromDataOrFile function with correct parameter order
  * Fix #1730: Fix failing build on jdk11
  * Fix #1634: Cascade delete can't be overriden
  * Fixed Knative model so that it recognizes Container and Volume types as Buildable.
  * Remove lexicographic resource version check in WatchHTTPManager

#### Improvements
  * Added in kubernetes-server-mock (CRUD) the withoutLabel filter and respective tests
  * Removed @Valid annotation from all model class fields (improves quarkus integration).

#### New Feature
  * Allow user to set a propagation policy on deletion


### 4.4.2 (23-08-2019)
#### Bugs
  * Fix #1706: admissionregistration resources are now parsed correctly
  * Fix #1722: Service port forward are now done in the correct namespace
  * Fixed deserialize of `IntOrString` with correct `Kind` instead of `null`

#### Improvements
  * Test coverage for HorizontalPodAutoscaler
  * Added example for PersistentVolumeClaim
  * Added test coverage for ResourceQuota

#### Dependency Upgrade
  * Fix #1331: Migrated from JUnit 4 to JUnit 5

#### New Feature
  * Service Catalog extension


### 4.4.1 (08-08-2019)
####  Bugs
  * Fix #1690: Endpoints is always pluralized
  * Fix #1684: Fixed URL resolution algorithm for OpenShift resources without API Group name

#### Improvements
  * Fix #1650: Introduced `kubernetes.disable.autoConfig` system property to disable auto configuration in Config
  * Fix #1661: Remove generic parameter from KubernetesResource
  * Improved OpenShiftOperation.wrap method performance
  * RawCustomResourceOperationsImpl#makeCall now closes the created Response object

#### Dependency Upgrade

#### New Feature

### 4.4.0 (05-08-2019)
#### Bugs
  * Fix #1592: Corrected type returned by Config.builder()
  * Fix #1565: CRD's Enums are prefixed with Raw keyword
  * Fixed user/password authentication bug in OpenShift 4
  * Fix #1667: Origin header for watch requests had a port of -1 when no port specified

#### Improvements
   * Test coverage for PersistentVolumeClaim
   * Fix #1589: Move HorizontalPodAutoscaler to autoscaling/v1
   * Fix #1553: Allow to explicitly set non-matching field selectors using `withoutField`
   * Cleaned up kubernetes-model pom.xml
   * Removed deprecated KubernetesKind enum

#### Dependency Upgrade

#### New Feature
  * Knative extension
  * Tekton extension
  * Increased OpenShift 4.x compatibility

### 4.3.1 (19-07-2019)
#### Bugs
  * Fix #1592: Corrected type returned by Config.builder()
  * Set cascade deletion to true in case of list operations
  * Fix #1617: Multiple CA certificates with non-unique Subject DN not loaded
  * Fix #1634: Make map backing KubernetesDeserializer thread-safe

#### Improvements
  * Test coverage for Namespace.
  * Example added for NamespaceQuota
  * Example added for Endpoints.
  * Test coverage for Endpoints.
  * Fix #1589: Move HorizontalPodAutoscaler to autoscaling/v1
  * Fix #1553: Allow to explicitly set non-matching field selectors using withoutField
  * assertNotNull replaced with assertTrue for boolean statements in unit tests
  * Test coverage for PodPreset
  * Added test coverage for PersistentVolume
  * Fix #1290: Added github stale bot.
  * Add type parameter to make CustomResourceList.getItems() return a typed List.

#### Dependency Upgrade
  * Upgrade Jackson to version 2.9.9

#### New Feature
  * Fixes #973: added support for service catalog client
  * Added support for SelfSubjectAccessReview
  * Added support for SelfSubjectRulesReview

### 4.3.0 (10-06-2019)
#### Bugs
  * Fix #1500: exec `redirectingInput` was not correctly setting the input pipe (since 4.2.0).
  * Fix #1507: remove unnecessary OutputStream copying a directory and return the directory object instead the file object when a directory is copied or read
  * Fix #758: Deleting Deployments with `.cascading(true)` creates a new Replica Set
  * Fix #1515: HasMetadataOperation.periodicWatchUntilReady is broken
  * Fix #1550: MutatingWebhookConfigurationOperationsImpl should be a NonNamespaceOperation
  
#### Improvements
  * Added example for raw custom resources.

#### Dependency Upgrade

#### New Feature
  * Fix #1523: Added createOrReplace() method to RawCustomResourceOperations dsl
  * Feature #1374 Add support for resizeChannel in ExecWebSocketListener

### 4.2.2 (17-04-2019)
#### Bugs
  * Fix #1297: wrong result produced when exec in used and params contains '&'. Url string not encoded properly.
  * Fix #1449: System.currentTimeMillis() replaced with System.nanoTime()
  * Fix #1495: avoid runtime dependency on Commons Collections

#### Improvements

#### Dependency Upgrade

#### New Feature

### 4.2.1 (15-04-2019)
#### Bugs
  * Fix #1297: wrong result produced when exec in used and params contains '&'. Url string not encoded properly.
  * Fix #1473: Use correct plural form in OpenshiftRole
  * Fix #1480: The kubernetes-client is not optionally depending on bouncycastle.
  * Fix #1490: Resource could not be loaded
  * Fix #1468: Taking labels into consideration when comparing resources for equality.

#### Improvements
  * Fix #1455: Use SubjectAccessReview and LocalSubjectAccessReview in kubernetes client using subjectAccessReviewAuth()

#### Dependency Upgrade

#### New Feature
  * First Draft of Custom Resource Improvements (#1472)

### 4.2.0 (29-03-2019)
#### Bugs
  * Fix #1387: ValidatingWebhookConfigurationOperationsImpl should be a NonNamespaceOperation
  * Fix #1429: Fixes JsonMappingException: No resource type found for:v1#List when reading a Kubernetes List YAML
  * Fix #760: Api get pod from yaml issue
  * Fix #807: Loading a deployment from server with a config file throws exception

#### Improvements
  * Fix #1425: Preserve labels and fields when using CRD's withResourceVersion()
  * Service DSL now includes methods for port forwarding
  * Introduce file and dir read / copy from pods

#### Dependency Upgrade
  * Upgrade Sundrio to 0.17.2
  * Upgrade to Bean Validation 2.0

#### New Feature

### 4.1.3 (02-03-2019)
#### Bugs
  * Fix nanosecond conversion using waitUntilReady
  * Fix #1008: Use a reasonable buffer size for exec stdin
  * Fix #1005: Loading a template from file and processing it locally by passing parameters map is broken

#### Improvements
  * Fix #1362: store exceptions thrown in port forwarder websocket
  * Generate Jandex index file for faster lookup performance
  * Fix #1361: Relax restrictions on environment variable names
  * Refactor: Use lambdas wherever possible across project
  * Fix #1371: Add an example for Job Controller

#### Dependency Upgrade
  * Bump Snakeyaml to version 1.24

#### New Feature
  * Feature 213: Added require( ) method to Resource object class.
  * Fix #1064: Make Deployments rollable

### 4.1.2
  Bugs

    * Fix #1271: Issue deploying ReplicaSet to extensions/v1beta1

    * Fix #1152: Renamed Kubernetes RBAC resources to use non-prefixed names and renamed Openshift RBAC resources to prefix with Openshift

    * Fix #1218: CustomResourceDefinitions: cascading() causes NoSuchMethodError

    * Fix #1309: Can't get VersionInfo correctly

    * Fix #1332: Unable to use ExecCredentials

    * Fix #1351: NPE IpAddressMatcherTest

  Improvements

    * Updated compatability matrix after model upgrade in README.md

    * Fix #1306: Support `KUBECONFIG` env var with multiple paths

    * Classes implementing KubernetesResourceList has now generic type set.

    * Fix #1348: support `v1beta1` version for `ExecCredentials`

    * Fix #1326: Make CustomResource @Buildable

    * Fix #1354: suppress log warnings that `CustomResourceDefinition`s are still in beta


  Dependency Upgrade

    * Updated jackson to 2.9.8

    * Upgrade okhttp to 3.12.0

  New Feature

    * Fix #1286: Pod Preset Support

    * Fix #1339: oAuth token rotation support

    * Fix #1314: Support for EC Private Keys

  Misc

    * Appended some files to licence check exclusion list.

#### 4.1.1

  Bugs

    * Fix #1239: Fix one case of OkHttp connection leaks

    * Fix #1266: Not setting optional Impersonate-Group results in NPE in ImpersonatorInterceptor

    * Fix #1238: Renamed files with invalid Windows characters

    * Fix #1260: Added Windows support in ConfigTest.honorClientAuthenticatorCommands

    * Fix #579: Add Timestampable interface to PodOperationsImpl/BuildOperationsImpl and set timestamps parameter

    * Fix #1273: customResources can't be used with Cluster scoped CRDs

    * Fix #1228: Closed InputStream in OperationSupport's handleResponse to avoid leak

    * Fix #1280: Fix ExecCredential deserialization in kubeconfig auth

  Improvements

    * Fix #1226 : Extend and move integrations tests

    * Fix #989  : Add support for waitForCondition

    * Fix #1293 : OpenShiftOAuthInterceptor.authorize() should only throw IOException

  Dependency Upgrade

    * Fix #1223: jackson-dataformat-yaml dependency (2.7.7) ageing

    * Fix #1262: Upgrade maven-surefire-plugin to 3.0.0-M1

    * Fix #1272: Upgrade Awaitility to version 3.1.3

    * Fix #1235: Upgrade kubernetes-model to latest kubernetes/Openshift versions


  New Feature
    * Fix #1142: Pagination Support

    * Fix #1234: VolumeNodeAffinity support

    * Fix #1244: Pod Priority Support

    * Fix #1186: Added Support for creating HPA based on custom metrics

#### 4.0.7
  Bugs

    * Fix #1214 : Watch resource versions not correctly tracked resulting in 410 errors on reconnect

  Improvements

    * Fix #1179 : Impersonate-Extra keys may be specified multiple times
    * Fix #1182 : Fixes flaky integration tests.
    * Fix #1200 : Support client authenticator commands like `aws-iam-authenticator`.
    * Fix #1201 : Fix problems with swallowed InterruptedExceptions
    * Chore #1168 : Upgrade to Java 8
    * fix #1197 : Broken withName() method  for CustomResourceDefinition.

  Dependency Upgrade

  New Feature

#### 4.0.4
  Bugs

    * Fix #1180 : DeploymentExamples requires the definition of a selector with match labels

    * Fix #1099 : CustomResourceDefinitions: withResourceVersion() causes NoSuchMethodError

    * Fix #1156 : Watcher does not have correct authentication information in Openshift environment.

    * Fix #1125 : ConfigMap labels are ignored when using mock KubernetesServer

    * Fix #1144 : Get Request with OpenShift Mock Server Not Working

    * Fix #1147 : Cluster context was being ignored when loading the Config from a kubeconfig file

    * Fix #1162 : Deletion of DeploymentConfig now does not fail randomly because of issues related to owner references of the ReplicationController

    * Fix #1165 : Null parameter values when processing a template are now handled properly

    * Fix #1173 : Send response to Callback for exec commands that have no textual feedback

    * Fix #1172 : Use v1beta1 for CronJob

    * Fix #1158: Add support for label selectors in the mock server

  Improvements

    * Added Kubernetes/Openshift examples for client.getVersion()
    * Fix #1126 : Add new option `kubernetes.disable.hostname.verification` / `KUBERNETES_DISABLE_HOSTNAME_VERIFICATION` to disable hostname verification
    * Fix #1178 : Impersonate-Group may be specified multiple times

  Dependency Upgrade

    * Fix #924 : Include kubernetes-model in client BOM with dependencies.

  New Feature

    * Fix #1066 : Add support for Kubernetes RBAC Role and Role Binding
    * Fix #1150: Add support for Kubernetes RBAC Cluster Role and Cluster Role Binding
    * Fix #770: Added Support for CronJob
    * Fix #1140: Provide User Utilities
    * Fix #1139 : Make it easy to get the URL of a service.

#### 4.0.0
  Bugs

    * Fix #1098 : Unable to create LimitRange from yaml
    * Fix #1089 : Query parameters are not correctly processed if set in `masterUrl`
    * Fix #1112 : Append multiple query param in masterUrl
    * Fix #1085 : Impersonate parameters are not configurable for DefaultOpenShiftClient
    * Fix #1106 : Fix typo in crud mode in mockserver

  New Feature

    * Fix #1020 : Support for Kubernetes/Openshift v1.9/v3.9 respectively

  Improvements

    * Fix #1119 : Regression Test are more stable and takes less time to execute

  Dependency Upgrade

    * Kubernetes Model upgraded to 3.0.0 with support for Kubernetes/Openshift v1.9/v3.9 respectively
      Features and Fixes Available
       * Resources according to Kubernetes/Openshift v1.9/v3.9
       * Add support for RBAC Role, Role Binding and Netnamespace in Model
       * KubernetesDeserializer shouldn't pickup mappings from incompatible providers
       * Add all packages in KubernetesDeserializer

  Major Movements and Changes

    * SecurityContextConstraints has been moved to OpenShift client from Kubernetes Client
    * Job dsl is in both `batch` and `extensions`(Extensions is deprecated)
    * DaemonSet dsl is in both `apps` and `extensions`(Extensions is deprecated)
    * Deployment dsl is in both `apps` and `extensions`(Extensions is deprecated)
    * ReplicaSet dsl is in both `apps` and `extensions`(Extensions is deprecated)
    * NetworkPolicy dsl is in both `network` and `extensiosn`(Extensions is deprecated)
    * Storage Class moved from `client base DSL` to `storage` DSL
    * PodSecurityPolicies moved from `client base DSL` and `extensions` to only `extensions`
    * ThirdPartyResource has been removed.

#### 3.2.0
  Bugs
   * Fix #1083 : Mock Kubernetes server only handles core and extensions API groups
   * Fix #1087 : Mock server can't list custom resources
   * Fix #1055 : Unable to log in to cluster when using username and password

  New Feature
   * Support `error` websocket channel - https://github.com/fabric8io/kubernetes-client/pull/1045

  Improvements
   * Do not repeatedly create Config instance in exec - https://github.com/fabric8io/kubernetes-client/pull/1081
   * Determine kubernetes service host and port from environment if available - https://github.com/fabric8io/kubernetes-client/pull/1086
   * Upgraded Kuberneted Model version to 2.1.1
     Features and Fixes Available
      * KubernetesDeserializer can now lookup for resource mappings via ServiceLoader - https://github.com/fabric8io/kubernetes-model/pull/307
      * Add new package to OSGi exports - https://github.com/fabric8io/kubernetes-model/pull/310
      * Add additional types that are needed to support extensions - https://github.com/fabric8io/kubernetes-model/pull/305

#### 3.1.12
  Bugs
   * Fix #1070 : Error parsing openshift json template with the latest version

  New Feature
   * Fix #1048 : Add support for the k8s/openshift version

  Improvements
   * Fixes premature call to watcher onClose

#### 3.1.11
  Bugs
   * Fix #1013 : Kubernetes connection is not getting closed.
   * Fix #1004 : Multiple document handling breaks if "---" found anywhere in the document
   * Fix #1035 : RejectedExecutionException in WatchHTTPManager
   * Impersonation parameters not set in withRequestConfig - https://github.com/fabric8io/kubernetes-client/pull/1037

  Improvements
   * NO_PROXY setting now supports IP ranges so you can specify whole subnet to be excluded from proxy traffic eg. 192.168.0.1/8

#### 3.1.10
  Bugs

  New Feature
   * Added support for StorageClass - https://github.com/fabric8io/kubernetes-client/pull/978
   * Added support for PodSecurityPolicy - https://github.com/fabric8io/kubernetes-client/pull/992
   * The client now warns when using Kubernetes alpha or beta resources - https://github.com/fabric8io/kubernetes-client/pull/1010
   * A Config can now be built from `Config.fromKubeconfig(kubeconfigFileContents)`: https://github.com/fabric8io/kubernetes-client/pull/1029

  Improvements
   * Fixed issue of SecurityContextConstraints not working - https://github.com/fabric8io/kubernetes-client/pull/982
	Note :- This got fixed by fixing model - https://github.com/fabric8io/kubernetes-model/pull/274
  Dependencies Upgrade<|MERGE_RESOLUTION|>--- conflicted
+++ resolved
@@ -3,6 +3,7 @@
 ### 5.0-SNAPSHOT
 
 #### Bugs
+* Fix #2592: ConcurrentModificationException in CRUD KubernetesMockServer
 
 #### Improvements
 
@@ -35,11 +36,8 @@
 * Fix #2517: Replace does not work in CRUD mockwebserver
 * Fix #2537: Checking for Readiness of DeploymentConfig
 * Fix #2300: Remove job extensions/v1beta1 from backward compatibiliy interceptor
-<<<<<<< HEAD
-* Fix #2592: ConcurrentModificationException in CRUD KubernetesMockServer
-=======
 * Fix #2514: SharedIndexInformer watches only pods of its own namespace when run in the cluster
->>>>>>> e9dd4263
+
 
 #### Improvements
 * Fix #2507: Add a test for creating a Job with generateName
