### CHANGELOG

#### 4.2-SNAPSHOT

  Bugs
    
    * Fix #1297: wrong result produced when exec in used and params contains '&'. Url string not encoded properly.
<<<<<<< HEAD
    * Fix #1473: Use correct plural form in OpenshiftRole
=======
  
  Improvements

  
  Dependency Upgrade
  

  New Feature
>>>>>>> f3c0c1de

#### 4.2.0

  Bugs
  
    * Fix #1387: ValidatingWebhookConfigurationOperationsImpl should be a NonNamespaceOperation
    * Fix #1429: Fixes JsonMappingException: No resource type found for:v1#List when reading a Kubernetes List YAML
    * Fix #760: Api get pod from yaml issue
    * Fix #807: Loading a deployment from server with a config file throws exception
   
  Improvements

    * Fix #1425: Preserve labels and fields when using CRD's withResourceVersion()
    * Service DSL now includes methods for port forwarding
    * Introduce file and dir read / copy from pods
  
  Dependency Upgrade
  
    * Upgrade Sundrio to 0.17.2
    * Upgrade to Bean Validation 2.0

  New Feature

#### 4.1.3

  Bugs
   
   * Fix #1008: Use a reasonable buffer size for exec stdin
   * Fix #1005: Loading a template from file and processing it locally by passing parameters map is broken
  
  Improvements
  
    * Fix #1362: store exceptions thrown in port forwarder websocket
    * Generate Jandex index file for faster lookup performance
    * Fix #1361: Relax restrictions on environment variable names
    * Refactor: Use lambdas wherever possible across project
    * Fix #1371: Add an example for Job Controller
  
  Dependency Upgrade
    * Bump Snakeyaml to version 1.24
  
  New Feature
    * Feature 213: Added require( ) method to Resource object class.
    * Fix #1064: Make Deployments rollable
    
#### 4.1.2
  Bugs

    * Fix #1271: Issue deploying ReplicaSet to extensions/v1beta1
    
    * Fix #1152: Renamed Kubernetes RBAC resources to use non-prefixed names and renamed Openshift RBAC resources to prefix with Openshift

    * Fix #1218: CustomResourceDefinitions: cascading() causes NoSuchMethodError
    
    * Fix #1309: Can't get VersionInfo correctly
    
    * Fix #1332: Unable to use ExecCredentials
 
    * Fix #1351: NPE IpAddressMatcherTest

  Improvements
    
    * Updated compatability matrix after model upgrade in README.md 

    * Fix #1306: Support `KUBECONFIG` env var with multiple paths

    * Classes implementing KubernetesResourceList has now generic type set.
 
    * Fix #1348: support `v1beta1` version for `ExecCredentials`

    * Fix #1326: Make CustomResource @Buildable

    * Fix #1354: suppress log warnings that `CustomResourceDefinition`s are still in beta

  Dependency Upgrade
    
    * Updated jackson to 2.9.8

    * Upgrade okhttp to 3.12.0

  New Feature
    
    * Fix #1286: Pod Preset Support

    * Fix #1339: oAuth token rotation support

    * Fix #1314: Support for EC Private Keys

  Misc

    * Appended some files to licence check exclusion list.

#### 4.1.1

  Bugs
  
    * Fix #1239: Fix one case of OkHttp connection leaks
    
    * Fix #1266: Not setting optional Impersonate-Group results in NPE in ImpersonatorInterceptor
    
    * Fix #1238: Renamed files with invalid Windows characters
    
    * Fix #1260: Added Windows support in ConfigTest.honorClientAuthenticatorCommands
    
    * Fix #579: Add Timestampable interface to PodOperationsImpl/BuildOperationsImpl and set timestamps parameter
    
    * Fix #1273: customResources can't be used with Cluster scoped CRDs
    
    * Fix #1228: Closed InputStream in OperationSupport's handleResponse to avoid leak

    * Fix #1280: Fix ExecCredential deserialization in kubeconfig auth

  Improvements
  
    * Fix #1226 : Extend and move integrations tests
    
    * Fix #989  : Add support for waitForCondition
    
    * Fix #1293 : OpenShiftOAuthInterceptor.authorize() should only throw IOException

  Dependency Upgrade
  
    * Fix #1223: jackson-dataformat-yaml dependency (2.7.7) ageing
    
    * Fix #1262: Upgrade maven-surefire-plugin to 3.0.0-M1
    
    * Fix #1272: Upgrade Awaitility to version 3.1.3
    
    * Fix #1235: Upgrade kubernetes-model to latest kubernetes/Openshift versions


  New Feature
    * Fix #1142: Pagination Support
    
    * Fix #1234: VolumeNodeAffinity support
    
    * Fix #1244: Pod Priority Support
    
    * Fix #1186: Added Support for creating HPA based on custom metrics

#### 4.0.7
  Bugs
  
    * Fix #1214 : Watch resource versions not correctly tracked resulting in 410 errors on reconnect

  Improvements
  
    * Fix #1179 : Impersonate-Extra keys may be specified multiple times
    * Fix #1182 : Fixes flaky integration tests.
    * Fix #1200 : Support client authenticator commands like `aws-iam-authenticator`.
    * Fix #1201 : Fix problems with swallowed InterruptedExceptions 
    * Chore #1168 : Upgrade to Java 8
    * fix #1197 : Broken withName() method  for CustomResourceDefinition.

  Dependency Upgrade

  New Feature

#### 4.0.4
  Bugs

    * Fix #1180 : DeploymentExamples requires the definition of a selector with match labels

    * Fix #1099 : CustomResourceDefinitions: withResourceVersion() causes NoSuchMethodError

    * Fix #1156 : Watcher does not have correct authentication information in Openshift environment.
    
    * Fix #1125 : ConfigMap labels are ignored when using mock KubernetesServer

    * Fix #1144 : Get Request with OpenShift Mock Server Not Working

    * Fix #1147 : Cluster context was being ignored when loading the Config from a kubeconfig file
    
    * Fix #1162 : Deletion of DeploymentConfig now does not fail randomly because of issues related to owner references of the ReplicationController
    
    * Fix #1165 : Null parameter values when processing a template are now handled properly

    * Fix #1173 : Send response to Callback for exec commands that have no textual feedback

    * Fix #1172 : Use v1beta1 for CronJob

    * Fix #1158: Add support for label selectors in the mock server

  Improvements
  
    * Added Kubernetes/Openshift examples for client.getVersion()
    * Fix #1126 : Add new option `kubernetes.disable.hostname.verification` / `KUBERNETES_DISABLE_HOSTNAME_VERIFICATION` to disable hostname verification
    * Fix #1178 : Impersonate-Group may be specified multiple times

  Dependency Upgrade

    * Fix #924 : Include kubernetes-model in client BOM with dependencies.

  New Feature
  
    * Fix #1066 : Add support for Kubernetes RBAC Role and Role Binding
    * Fix #1150: Add support for Kubernetes RBAC Cluster Role and Cluster Role Binding
    * Fix #770: Added Support for CronJob
    * Fix #1140: Provide User Utilities
    * Fix #1139 : Make it easy to get the URL of a service.

#### 4.0.0
  Bugs
  
    * Fix #1098 : Unable to create LimitRange from yaml
    * Fix #1089 : Query parameters are not correctly processed if set in `masterUrl`
    * Fix #1112 : Append multiple query param in masterUrl
    * Fix #1085 : Impersonate parameters are not configurable for DefaultOpenShiftClient
    * Fix #1106 : Fix typo in crud mode in mockserver

  New Feature
  
    * Fix #1020 : Support for Kubernetes/Openshift v1.9/v3.9 respectively    

  Improvements
  
    * Fix #1119 : Regression Test are more stable and takes less time to execute

  Dependency Upgrade
  
    * Kubernetes Model upgraded to 3.0.0 with support for Kubernetes/Openshift v1.9/v3.9 respectively
      Features and Fixes Available
       * Resources according to Kubernetes/Openshift v1.9/v3.9
       * Add support for RBAC Role, Role Binding and Netnamespace in Model
       * KubernetesDeserializer shouldn't pickup mappings from incompatible providers
       * Add all packages in KubernetesDeserializer

  Major Movements and Changes
  
    * SecurityContextConstraints has been moved to OpenShift client from Kubernetes Client
    * Job dsl is in both `batch` and `extensions`(Extensions is deprecated)
    * DaemonSet dsl is in both `apps` and `extensions`(Extensions is deprecated)
    * Deployment dsl is in both `apps` and `extensions`(Extensions is deprecated)
    * ReplicaSet dsl is in both `apps` and `extensions`(Extensions is deprecated)
    * NetworkPolicy dsl is in both `network` and `extensiosn`(Extensions is deprecated)
    * Storage Class moved from `client base DSL` to `storage` DSL
    * PodSecurityPolicies moved from `client base DSL` and `extensions` to only `extensions`
    * ThirdPartyResource has been removed.

#### 3.2.0
  Bugs
   * Fix #1083 : Mock Kubernetes server only handles core and extensions API groups
   * Fix #1087 : Mock server can't list custom resources
   * Fix #1055 : Unable to log in to cluster when using username and password

  New Feature
   * Support `error` websocket channel - https://github.com/fabric8io/kubernetes-client/pull/1045

  Improvements
   * Do not repeatedly create Config instance in exec - https://github.com/fabric8io/kubernetes-client/pull/1081
   * Determine kubernetes service host and port from environment if available - https://github.com/fabric8io/kubernetes-client/pull/1086
   * Upgraded Kuberneted Model version to 2.1.1
     Features and Fixes Available
      * KubernetesDeserializer can now lookup for resource mappings via ServiceLoader - https://github.com/fabric8io/kubernetes-model/pull/307
      * Add new package to OSGi exports - https://github.com/fabric8io/kubernetes-model/pull/310
      * Add additional types that are needed to support extensions - https://github.com/fabric8io/kubernetes-model/pull/305

#### 3.1.12
  Bugs
   * Fix #1070 : Error parsing openshift json template with the latest version

  New Feature
   * Fix #1048 : Add support for the k8s/openshift version

  Improvements
   * Fixes premature call to watcher onClose

#### 3.1.11
  Bugs
   * Fix #1013 : Kubernetes connection is not getting closed.
   * Fix #1004 : Multiple document handling breaks if "---" found anywhere in the document
   * Fix #1035 : RejectedExecutionException in WatchHTTPManager
   * Impersonation parameters not set in withRequestConfig - https://github.com/fabric8io/kubernetes-client/pull/1037

  Improvements
   * NO_PROXY setting now supports IP ranges so you can specify whole subnet to be excluded from proxy traffic eg. 192.168.0.1/8

#### 3.1.10
  Bugs

  New Feature
   * Added support for StorageClass - https://github.com/fabric8io/kubernetes-client/pull/978
   * Added support for PodSecurityPolicy - https://github.com/fabric8io/kubernetes-client/pull/992
   * The client now warns when using Kubernetes alpha or beta resources - https://github.com/fabric8io/kubernetes-client/pull/1010
   * A Config can now be built from `Config.fromKubeconfig(kubeconfigFileContents)`: https://github.com/fabric8io/kubernetes-client/pull/1029

  Improvements
   * Fixed issue of SecurityContextConstraints not working - https://github.com/fabric8io/kubernetes-client/pull/982
	Note :- This got fixed by fixing model - https://github.com/fabric8io/kubernetes-model/pull/274
  Dependencies Upgrade<|MERGE_RESOLUTION|>--- conflicted
+++ resolved
@@ -5,18 +5,15 @@
   Bugs
     
     * Fix #1297: wrong result produced when exec in used and params contains '&'. Url string not encoded properly.
-<<<<<<< HEAD
     * Fix #1473: Use correct plural form in OpenshiftRole
-=======
-  
-  Improvements
-
-  
-  Dependency Upgrade
-  
-
-  New Feature
->>>>>>> f3c0c1de
+  
+  Improvements
+
+  
+  Dependency Upgrade
+  
+
+  New Feature
 
 #### 4.2.0
 
