--- conflicted
+++ resolved
@@ -16,11 +16,8 @@
 
 #### New Features
 * Fix #2340: Adding support for Knative Eventing Contrib 
-<<<<<<< HEAD
+* Fix #2111: Support automatic refreshing for expired OIDC tokens
 * Fix #2043: Support for Tekton Triggers
-=======
-* Fix #2111: Support automatic refreshing for expired OIDC tokens
->>>>>>> 62e54aee
 
 ### 4.11.1 (2020-09-02)
 
