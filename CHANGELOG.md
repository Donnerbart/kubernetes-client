--- conflicted
+++ resolved
@@ -7,6 +7,7 @@
 
   Improvements
     * Added Kubernetes/Openshift examples for client.getVersion()
+    * Fix #1126 : Add new option `kubernetes.disable.hostname.verification` / `KUBERNETES_DISABLE_HOSTNAME_VERIFICATION` to disable hostname verification
 
   Dependency Upgrade
 
@@ -14,16 +15,6 @@
 
 #### 4.0.0
   Bugs
-<<<<<<< HEAD
-   * Fix #1098 : Unable to create LimitRange from yaml
-   * Fix #1089 : Query parameters are not correctly processed if set in `masterUrl`
-   * Fix #1119 : Regression Tests Breaking intermittently
-   * Fix #1085 : Impersonate parameters are not configurable for DefaultOpenShiftClient
-    
-  New Feature
-   * Fix #1126 : Add new option `kubernetes.disable.hostname.verification` / `KUBERNETES_DISABLE_HOSTNAME_VERIFICATION` to disable hostname verification
-   
-=======
   
     * Fix #1098 : Unable to create LimitRange from yaml
     * Fix #1089 : Query parameters are not correctly processed if set in `masterUrl`
@@ -33,7 +24,7 @@
 
   New Feature
   
-    * Fix #1020 : Support for Kubernetes/Openshift v1.9/v3.9 respectively
+    * Fix #1020 : Support for Kubernetes/Openshift v1.9/v3.9 respectively    
 
   Improvements
   
@@ -59,7 +50,6 @@
     * Storage Class moved from `client base DSL` to `storage` DSL
     * PodSecurityPolicies moved from `client base DSL` and `extensions` to only `extensions`
     * ThirdPartyResource has been removed.
->>>>>>> 08417ec9
 
 #### 3.2.0
   Bugs
