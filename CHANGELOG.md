## CHANGELOG

### 4.10-SNAPSHOT
#### Bugs
* Fix #2205: Event model classes from core v1 have been lost
* Fix #2201: Uberjar doesn't contain model classes anymore
* Fix #2066: Uber Jar includes merged service entry for multiple implementations of the same interface
* Fix #2195: Annotation processors and build time dependencies transitive
* Fix #2212: JDK8 always uses http/1.1 protocol (Prevent OkHttp from wrongly enabling http/2)

#### Improvements
* Fix #2199: KubernetesClient#customResources now accepts CustomResourceDefinitionContext

#### Dependency Upgrade

#### New Features
<<<<<<< HEAD
* Added DSL support for `admissionregistration.k8s.io/v1beta1` resources
=======
* Add support for Namespaced SharedInformers, fixed probelms with OperationContext argument
>>>>>>> 1f1ab070

### 4.10.1 (2020-05-06)
#### Bugs
* Fix #2189: Change package names of Resource Operation classes in order to avoid duplicates Operation classes

#### Improvements

#### Dependency Upgrade

#### New Features
* Fix #2165: Support for setting ListOptions while listing objects

### 4.10.0 (2020-05-04)
#### Bugs
* Feature #1456: Added Watch support on MockServer in Crud mode
* Fix #2163: fix kubernetes-client not support cert chain
* Fix #2144: CRD's schema Default fields do not handle boolean and are prefixed with Raw keyword
* KubernetesAttributeExtractor: handle possible /status subpath due to using status subresource on crd
* Fix #2124: Raw Watch on CustomResource does not work if name specified

#### Improvements
* Fix #2174: Change log level to warn for multiple `kubeconfig` warning
* Fix #2088: Support networking.k8s.io/v1beta1 alongside extensions/v1beta1
* Fix #2107: Set PropagationPolicy to Background by default
  (_Note: Deletion option `cascading(..)` has been marked as deprecated_)

#### Dependency Upgrade
* Updated Kubernetes Model to v1.18.0
* Fix #2145: Updated OkHttp to v3.12.11

#### New Features
* Fix #2115: Keep tekton v1alpha1 api
* Fix #2002: DSL Support for PodTemplate 
* Fix #2015: Add Support for v1, v2beta1, and v2beta2 apiVersions in case of HorizontalPodAutoscaler

### 4.9.1 (2020-04-17)
#### Bugs
* Fix #2071: Fixed pvc example issue #2071
* Fix #1109: something drops '-' from Singular/Plural forms of CustomResources
* Fix #1586: Replace of Job should add extra selector property to the resource
* Fix #2034: Quantity.equals mishandles fractions
* Fix #2009: Regression `withoutLabel()` stopped to work
* Fix #2057: Fix jar and osgi bundle generation for extensions
* Fix #2075: KubernetesDeserializer registration for CustomResources
* Fix #2078: watchLog for Deployment and StatefulSet
* Fix #2046: OpenshiftClient getVersion returns null for Openshift ContainerPlatform v4
* Fix #2117: Knative Service.status is always null

#### Improvements
* Fix #1987: Added an example for Task and TaskRun with updated model
* Fix #2019: Added CustomResourceCrudTest
* Fix #2054: JobExample doesn't work
* Fix #2082:  Added filter node metrics via labels
* Generated List classes for Knative implement proper KubernetesResourceList interface
* Modify the dependency management of the generator of kubernetes-model to golang module

#### Dependency Upgrade
* Updated Knative model to v0.13.0
* Updated Tekton Model to v0.11.0

#### New Features

### 4.9.0 (2020-03-12)
#### Bugs

* Fix #2047: Readiness#isReady is unreliable for StatefulSet
* Fix #1247: URL parameters are not escaped.
* Fix #1961: Two SharedInformer issues related to kube-apiserver unavailable and relisting
* Fix #2023: Class RawCustomResourceOperationsImpl can't handle HTTP responses with empty body coming from the k8s 
cluster (Jackson deserialization error was throwed). This kind of response can be returned after executing operations 
like the delete of a custom resource.
* Fix #2017: Incorrect plural form for Endpoints kind
* Fix #2053: Fixed parsing of exponential values. Added multiplication to the amount during parsing exponential values.
* Fix #2058: NullPointerException with upload() websocket failures

#### Improvements

* Fix #2012: osgi: Allow the ManagedKubernetesClient to consume an available OAuthTokenProvider

#### Dependency Upgrade
* Updated Knative model to v0.12.0
* Updated Commons-Compress to v1.20 to avoid https://cve.mitre.org/cgi-bin/cvename.cgi?name=CVE-2019-12402

#### New Features
* Fix #1820: Override Createable.create(T) to avoid generic array creation

### 4.8.0 (14-02-2020)
#### Bugs
* Fix #1847: Remove resource-\*.vm files from \*-client.jar
* Fix #959: Support for double braced `${{ }}` template placeholders
* Fix #1964: Refactor Duration
* Fix #703: Fix NullPointerException in Config.tryKubeConfig
* Fix #2000: Unable to create jobs in OSGi environments

#### Improvements
* Fix #1874: Added unit tests verifying windows line-ends (CRLF) work
* Fix #1177: Added support for OpenID Connect token in kubeconfig

#### Dependency Upgrade
* Update Jackson Bom to 2.10.2
* Fix #1968: Support for PodSecurityPolicies in Kubernetes 1.17

#### New Features
* Fix #1948: LeaderElection Implementation (Lock Implementations: ConfigMap & Lease)


### 4.7.1 (24-01-2020)
#### Bugs
* Fix #1937: `Quantity.getAmountInBytes()` should be able to handle negative exponents
* Fix #1805: Unable to create Template on OCP4

#### Improvements
* Fix #1894: SharedInformer Improvements
* Fix #1963: Use Serialization not a default ObjectMapper in Watch
* Fix #1957: Build Failing on CI due to Central repository moving to HTTPS

#### Dependency Upgrade
* Fix #1962: chore(deps): bump karaf.version from 4.2.7 to 4.2.8
* Fix #1960: chore(deps): bump junit-bom from 5.5.2 to 5.6.0
* Fix #1939: chore(deps): bump sundrio.version from 0.20.0 to 0.21.0

#### New Features
* Fix #1917: Allow user to add custom Headers to client

### 4.7.0 (08-01-2020)
#### Bugs
* Fix #1850: Add option to disable timestamps in build logs on Openshift
* Fix #1902: Fix the usage of reflection, so that `getMetadata` is detected properly
* Fix #1925: Client should always read services from server during replace
* Fix #1486: Creating CRDs with schema validation is broken
* Fix #1707: HorizontalPodAutoscalerSpecBuilder found no metric method
* Fix #885: Quantity doesn't honour the unit
* Fix #1895: Parsing different quantity formats

#### Improvements
* Fix #1880: Remove use of reapers manually doing cascade deletion of resources, leave it upto Kubernetes APIServer
* Test coverage for ServiceCatalog
* Fix #1772: Add Javadocs for KubernetesClient class

#### Dependency Upgrade
* Fix #1889: update tekton from v0.7.0 to v0.9.0
* Fix #1872: Support for kubernetes 1.17

#### New Features
* Fix #417: Support Subresources
* Fix #1548: Allow user to update the status on CustomResources
* Fix #1282: Add Support for fetching Kubernetes metrics
* Fix #1917 Allow user to add custom headers to client

### 4.6.4 (20-11-2019)
#### Bugs
* Fix #1866: fix disabled Integration tests
* Fix #1859 - Pass caller's propagation-policy/cascade options to the underlying replicaset when deleting a deployment

#### Improvements
* Fix #1832: chore: refactor poms and update some dependencies
* SelfSubjectRulesReview test coverage

#### Dependency Upgrade
* Fix #1869: chore(deps): bump maven.surefire.plugin.version from 3.0.0-M3 to 3.0.0-M4
* Fix #1864: chore(deps): bump jackson-bom from 2.10.0 to 2.10.1

#### New Features
* Fix #1041: Support cascading delete on custom resources
* Fix #1765 Ability to upload files to a pod

### 4.6.3 (09-11-2019)
#### Bugs
* Fix #1838: Use the correct apiGroup for Knative in KnativeResourceMappingProvider
* Fix #1856: Prevent NPE loop when deleting locally loaded scaleable resource (e.g. statefulset).
* Fix #1853: Revert #1800 due to the concern pointed out [here](https://github.com/fabric8io/kubernetes-client/pull/1800#issuecomment-549561724)

#### Improvements

#### Dependency Upgrade
* chore(deps): bump maven-jar-plugin from 3.1.2 to 3.2.0
* chore(deps): bump maven-source-plugin from 3.1.0 to 3.2.0
* chore(deps): bump jackson-bom from 2.9.10 to 2.10.0

#### New Feature
* Fix #1188: Support for logs for Jobs

### 4.6.2 (01-11-2019)
#### Bugs
* Fix #1833: Respect the termination grace period from the Kubernetes resource by default
* Fix #1827: Fix `withGracePeriod` and `withPropagationPolicy` return type to safely chain further DSL methods and default GracePeriod to 30s
* Fix #1828: VersionInfo date parsing of year
* Fix #1844: KubernetesDeserializer can now handle ArrayNode.
* Fix #1853: Reverts changes introduced by #1800

#### Improvements
* Cleanup log4j dependency from project

#### Dependency Upgrade

#### New Feature
* Fix #1816: Support for Binding in k8-client dsl

### 4.6.1 (15-10-2019)
#### Bugs
* Fix #1796: Check if BouncyCastle provider is set
* Fix #1724: createOrReplace function does not work properly for Custom defined resources
* Fix #1775: KubernetesList.list().delete(resources) orphanDependents semantics change between 4.1.3 and 4.5.2
* Fix #1803: Missing "/" in request url while using customresource client
* Fix #1789: Create or replace on operation seems broken
* Fix #1782: Informer Deadlock; Fix lock typo in SharedProcessor
* Fix #1607: WaitUntilReady for lists

#### Improvements
* Fix #1797: Utils.waitUntilReady should record the stack trace of the caller before rethrowing an exception
* Add support for filtering labels by EXISTS/NOT_EXISTS via the single argument versions of `.withLabel` and `.withoutLabel`
* Schedule reconnect in case of HTTP_GONE when watching; the rescheduled connect will start from beginning of history by not specifying resourceVersion
* Example added for PortForward.

#### Dependency Upgrade
* Updated Knative Serving to v0.9.90
* Update Tekton to v0.7.0

#### New Feature
* Add support for watch in RawCustomResourceOperations

### 4.6.0 (20-09-2019)
#### Bugs
* Fix #1767: Removed fixed override for Okhttp client's `pingInterval`
* Fix #1758: generation of resource handlers for OpenShift
* Fix #1626: Scaling StatefulSets with waiting seems to fail

#### Improvements

#### Dependency Upgrade
* Updated Kubernetes Model to Kubernetes v1.15.3

#### New Feature
* Fix #1380: Support for ControllerRevision
* Added Template Instance Support
* Fix #1384: Initial draft for SharedInformer support.

### 4.5.2 (14-09-2019)
#### Bugs
* Fix #1759: Portforwarding is broken

#### Improvements

#### Dependency Upgrade

#### New Feature


### 4.5.1 (11-09-2019)

#### Improvements
  * Removed Bean Validation integration

### 4.5.0 (10-09-2019)

#### Bugs
  * Fix #1745: Calling getInputStreamFromDataOrFile function with correct parameter order
  * Fix #1730: Fix failing build on jdk11
  * Fix #1634: Cascade delete can't be overriden
  * Fixed Knative model so that it recognizes Container and Volume types as Buildable.
  * Remove lexicographic resource version check in WatchHTTPManager

#### Improvements
  * Added in kubernetes-server-mock (CRUD) the withoutLabel filter and respective tests
  * Removed @Valid annotation from all model class fields (improves quarkus integration).

#### New Feature
  * Allow user to set a propagation policy on deletion


### 4.4.2 (23-08-2019)
#### Bugs
  * Fix #1706: admissionregistration resources are now parsed correctly
  * Fix #1722: Service port forward are now done in the correct namespace
  * Fixed deserialize of `IntOrString` with correct `Kind` instead of `null`

#### Improvements
  * Test coverage for HorizontalPodAutoscaler
  * Added example for PersistentVolumeClaim
  * Added test coverage for ResourceQuota

#### Dependency Upgrade
  * Fix #1331: Migrated from JUnit 4 to JUnit 5

#### New Feature
  * Service Catalog extension


### 4.4.1 (08-08-2019)
####  Bugs
  * Fix #1690: Endpoints is always pluralized
  * Fix #1684: Fixed URL resolution algorithm for OpenShift resources without API Group name

#### Improvements
  * Fix #1650: Introduced `kubernetes.disable.autoConfig` system property to disable auto configuration in Config
  * Fix #1661: Remove generic parameter from KubernetesResource
  * Improved OpenShiftOperation.wrap method performance
  * RawCustomResourceOperationsImpl#makeCall now closes the created Response object

#### Dependency Upgrade

#### New Feature

### 4.4.0 (05-08-2019)
#### Bugs
  * Fix #1592: Corrected type returned by Config.builder()
  * Fix #1565: CRD's Enums are prefixed with Raw keyword
  * Fixed user/password authentication bug in OpenShift 4
  * Fix #1667: Origin header for watch requests had a port of -1 when no port specified

#### Improvements
   * Test coverage for PersistentVolumeClaim
   * Fix #1589: Move HorizontalPodAutoscaler to autoscaling/v1
   * Fix #1553: Allow to explicitly set non-matching field selectors using `withoutField`
   * Cleaned up kubernetes-model pom.xml
   * Removed deprecated KubernetesKind enum

#### Dependency Upgrade

#### New Feature
  * Knative extension
  * Tekton extension
  * Increased OpenShift 4.x compatibility

### 4.3.1 (19-07-2019)
#### Bugs
  * Fix #1592: Corrected type returned by Config.builder()
  * Set cascade deletion to true in case of list operations
  * Fix #1617: Multiple CA certificates with non-unique Subject DN not loaded
  * Fix #1634: Make map backing KubernetesDeserializer thread-safe

#### Improvements
  * Test coverage for Namespace.
  * Example added for NamespaceQuota
  * Example added for Endpoints.
  * Test coverage for Endpoints.
  * Fix #1589: Move HorizontalPodAutoscaler to autoscaling/v1
  * Fix #1553: Allow to explicitly set non-matching field selectors using withoutField
  * assertNotNull replaced with assertTrue for boolean statements in unit tests
  * Test coverage for PodPreset
  * Added test coverage for PersistentVolume
  * Fix #1290: Added github stale bot.
  * Add type parameter to make CustomResourceList.getItems() return a typed List.

#### Dependency Upgrade
  * Upgrade Jackson to version 2.9.9

#### New Feature
  * Fixes #973: added support for service catalog client
  * Added support for SelfSubjectAccessReview
  * Added support for SelfSubjectRulesReview

### 4.3.0 (10-06-2019)
#### Bugs
  * Fix #1500: exec `redirectingInput` was not correctly setting the input pipe (since 4.2.0).
  * Fix #1507: remove unnecessary OutputStream copying a directory and return the directory object instead the file object when a directory is copied or read
  * Fix #758: Deleting Deployments with `.cascading(true)` creates a new Replica Set
  * Fix #1515: HasMetadataOperation.periodicWatchUntilReady is broken
  * Fix #1550: MutatingWebhookConfigurationOperationsImpl should be a NonNamespaceOperation
  
#### Improvements
  * Added example for raw custom resources.

#### Dependency Upgrade

#### New Feature
  * Fix #1523: Added createOrReplace() method to RawCustomResourceOperations dsl
  * Feature #1374 Add support for resizeChannel in ExecWebSocketListener

### 4.2.2 (17-04-2019)
#### Bugs
  * Fix #1297: wrong result produced when exec in used and params contains '&'. Url string not encoded properly.
  * Fix #1449: System.currentTimeMillis() replaced with System.nanoTime()
  * Fix #1495: avoid runtime dependency on Commons Collections

#### Improvements

#### Dependency Upgrade

#### New Feature

### 4.2.1 (15-04-2019)
#### Bugs
  * Fix #1297: wrong result produced when exec in used and params contains '&'. Url string not encoded properly.
  * Fix #1473: Use correct plural form in OpenshiftRole
  * Fix #1480: The kubernetes-client is not optionally depending on bouncycastle.
  * Fix #1490: Resource could not be loaded
  * Fix #1468: Taking labels into consideration when comparing resources for equality.

#### Improvements
  * Fix #1455: Use SubjectAccessReview and LocalSubjectAccessReview in kubernetes client using subjectAccessReviewAuth()

#### Dependency Upgrade

#### New Feature
  * First Draft of Custom Resource Improvements (#1472)

### 4.2.0 (29-03-2019)
#### Bugs
  * Fix #1387: ValidatingWebhookConfigurationOperationsImpl should be a NonNamespaceOperation
  * Fix #1429: Fixes JsonMappingException: No resource type found for:v1#List when reading a Kubernetes List YAML
  * Fix #760: Api get pod from yaml issue
  * Fix #807: Loading a deployment from server with a config file throws exception

#### Improvements
  * Fix #1425: Preserve labels and fields when using CRD's withResourceVersion()
  * Service DSL now includes methods for port forwarding
  * Introduce file and dir read / copy from pods

#### Dependency Upgrade
  * Upgrade Sundrio to 0.17.2
  * Upgrade to Bean Validation 2.0

#### New Feature

### 4.1.3 (02-03-2019)
#### Bugs
  * Fix nanosecond conversion using waitUntilReady
  * Fix #1008: Use a reasonable buffer size for exec stdin
  * Fix #1005: Loading a template from file and processing it locally by passing parameters map is broken

#### Improvements
  * Fix #1362: store exceptions thrown in port forwarder websocket
  * Generate Jandex index file for faster lookup performance
  * Fix #1361: Relax restrictions on environment variable names
  * Refactor: Use lambdas wherever possible across project
  * Fix #1371: Add an example for Job Controller

#### Dependency Upgrade
  * Bump Snakeyaml to version 1.24

#### New Feature
  * Feature 213: Added require( ) method to Resource object class.
  * Fix #1064: Make Deployments rollable

### 4.1.2
  Bugs

    * Fix #1271: Issue deploying ReplicaSet to extensions/v1beta1

    * Fix #1152: Renamed Kubernetes RBAC resources to use non-prefixed names and renamed Openshift RBAC resources to prefix with Openshift

    * Fix #1218: CustomResourceDefinitions: cascading() causes NoSuchMethodError

    * Fix #1309: Can't get VersionInfo correctly

    * Fix #1332: Unable to use ExecCredentials

    * Fix #1351: NPE IpAddressMatcherTest

  Improvements

    * Updated compatability matrix after model upgrade in README.md

    * Fix #1306: Support `KUBECONFIG` env var with multiple paths

    * Classes implementing KubernetesResourceList has now generic type set.

    * Fix #1348: support `v1beta1` version for `ExecCredentials`

    * Fix #1326: Make CustomResource @Buildable

    * Fix #1354: suppress log warnings that `CustomResourceDefinition`s are still in beta


  Dependency Upgrade

    * Updated jackson to 2.9.8

    * Upgrade okhttp to 3.12.0

  New Feature

    * Fix #1286: Pod Preset Support

    * Fix #1339: oAuth token rotation support

    * Fix #1314: Support for EC Private Keys

  Misc

    * Appended some files to licence check exclusion list.

#### 4.1.1

  Bugs

    * Fix #1239: Fix one case of OkHttp connection leaks

    * Fix #1266: Not setting optional Impersonate-Group results in NPE in ImpersonatorInterceptor

    * Fix #1238: Renamed files with invalid Windows characters

    * Fix #1260: Added Windows support in ConfigTest.honorClientAuthenticatorCommands

    * Fix #579: Add Timestampable interface to PodOperationsImpl/BuildOperationsImpl and set timestamps parameter

    * Fix #1273: customResources can't be used with Cluster scoped CRDs

    * Fix #1228: Closed InputStream in OperationSupport's handleResponse to avoid leak

    * Fix #1280: Fix ExecCredential deserialization in kubeconfig auth

  Improvements

    * Fix #1226 : Extend and move integrations tests

    * Fix #989  : Add support for waitForCondition

    * Fix #1293 : OpenShiftOAuthInterceptor.authorize() should only throw IOException

  Dependency Upgrade

    * Fix #1223: jackson-dataformat-yaml dependency (2.7.7) ageing

    * Fix #1262: Upgrade maven-surefire-plugin to 3.0.0-M1

    * Fix #1272: Upgrade Awaitility to version 3.1.3

    * Fix #1235: Upgrade kubernetes-model to latest kubernetes/Openshift versions


  New Feature
    * Fix #1142: Pagination Support

    * Fix #1234: VolumeNodeAffinity support

    * Fix #1244: Pod Priority Support

    * Fix #1186: Added Support for creating HPA based on custom metrics

#### 4.0.7
  Bugs

    * Fix #1214 : Watch resource versions not correctly tracked resulting in 410 errors on reconnect

  Improvements

    * Fix #1179 : Impersonate-Extra keys may be specified multiple times
    * Fix #1182 : Fixes flaky integration tests.
    * Fix #1200 : Support client authenticator commands like `aws-iam-authenticator`.
    * Fix #1201 : Fix problems with swallowed InterruptedExceptions
    * Chore #1168 : Upgrade to Java 8
    * fix #1197 : Broken withName() method  for CustomResourceDefinition.

  Dependency Upgrade

  New Feature

#### 4.0.4
  Bugs

    * Fix #1180 : DeploymentExamples requires the definition of a selector with match labels

    * Fix #1099 : CustomResourceDefinitions: withResourceVersion() causes NoSuchMethodError

    * Fix #1156 : Watcher does not have correct authentication information in Openshift environment.

    * Fix #1125 : ConfigMap labels are ignored when using mock KubernetesServer

    * Fix #1144 : Get Request with OpenShift Mock Server Not Working

    * Fix #1147 : Cluster context was being ignored when loading the Config from a kubeconfig file

    * Fix #1162 : Deletion of DeploymentConfig now does not fail randomly because of issues related to owner references of the ReplicationController

    * Fix #1165 : Null parameter values when processing a template are now handled properly

    * Fix #1173 : Send response to Callback for exec commands that have no textual feedback

    * Fix #1172 : Use v1beta1 for CronJob

    * Fix #1158: Add support for label selectors in the mock server

  Improvements

    * Added Kubernetes/Openshift examples for client.getVersion()
    * Fix #1126 : Add new option `kubernetes.disable.hostname.verification` / `KUBERNETES_DISABLE_HOSTNAME_VERIFICATION` to disable hostname verification
    * Fix #1178 : Impersonate-Group may be specified multiple times

  Dependency Upgrade

    * Fix #924 : Include kubernetes-model in client BOM with dependencies.

  New Feature

    * Fix #1066 : Add support for Kubernetes RBAC Role and Role Binding
    * Fix #1150: Add support for Kubernetes RBAC Cluster Role and Cluster Role Binding
    * Fix #770: Added Support for CronJob
    * Fix #1140: Provide User Utilities
    * Fix #1139 : Make it easy to get the URL of a service.

#### 4.0.0
  Bugs

    * Fix #1098 : Unable to create LimitRange from yaml
    * Fix #1089 : Query parameters are not correctly processed if set in `masterUrl`
    * Fix #1112 : Append multiple query param in masterUrl
    * Fix #1085 : Impersonate parameters are not configurable for DefaultOpenShiftClient
    * Fix #1106 : Fix typo in crud mode in mockserver

  New Feature

    * Fix #1020 : Support for Kubernetes/Openshift v1.9/v3.9 respectively

  Improvements

    * Fix #1119 : Regression Test are more stable and takes less time to execute

  Dependency Upgrade

    * Kubernetes Model upgraded to 3.0.0 with support for Kubernetes/Openshift v1.9/v3.9 respectively
      Features and Fixes Available
       * Resources according to Kubernetes/Openshift v1.9/v3.9
       * Add support for RBAC Role, Role Binding and Netnamespace in Model
       * KubernetesDeserializer shouldn't pickup mappings from incompatible providers
       * Add all packages in KubernetesDeserializer

  Major Movements and Changes

    * SecurityContextConstraints has been moved to OpenShift client from Kubernetes Client
    * Job dsl is in both `batch` and `extensions`(Extensions is deprecated)
    * DaemonSet dsl is in both `apps` and `extensions`(Extensions is deprecated)
    * Deployment dsl is in both `apps` and `extensions`(Extensions is deprecated)
    * ReplicaSet dsl is in both `apps` and `extensions`(Extensions is deprecated)
    * NetworkPolicy dsl is in both `network` and `extensiosn`(Extensions is deprecated)
    * Storage Class moved from `client base DSL` to `storage` DSL
    * PodSecurityPolicies moved from `client base DSL` and `extensions` to only `extensions`
    * ThirdPartyResource has been removed.

#### 3.2.0
  Bugs
   * Fix #1083 : Mock Kubernetes server only handles core and extensions API groups
   * Fix #1087 : Mock server can't list custom resources
   * Fix #1055 : Unable to log in to cluster when using username and password

  New Feature
   * Support `error` websocket channel - https://github.com/fabric8io/kubernetes-client/pull/1045

  Improvements
   * Do not repeatedly create Config instance in exec - https://github.com/fabric8io/kubernetes-client/pull/1081
   * Determine kubernetes service host and port from environment if available - https://github.com/fabric8io/kubernetes-client/pull/1086
   * Upgraded Kuberneted Model version to 2.1.1
     Features and Fixes Available
      * KubernetesDeserializer can now lookup for resource mappings via ServiceLoader - https://github.com/fabric8io/kubernetes-model/pull/307
      * Add new package to OSGi exports - https://github.com/fabric8io/kubernetes-model/pull/310
      * Add additional types that are needed to support extensions - https://github.com/fabric8io/kubernetes-model/pull/305

#### 3.1.12
  Bugs
   * Fix #1070 : Error parsing openshift json template with the latest version

  New Feature
   * Fix #1048 : Add support for the k8s/openshift version

  Improvements
   * Fixes premature call to watcher onClose

#### 3.1.11
  Bugs
   * Fix #1013 : Kubernetes connection is not getting closed.
   * Fix #1004 : Multiple document handling breaks if "---" found anywhere in the document
   * Fix #1035 : RejectedExecutionException in WatchHTTPManager
   * Impersonation parameters not set in withRequestConfig - https://github.com/fabric8io/kubernetes-client/pull/1037

  Improvements
   * NO_PROXY setting now supports IP ranges so you can specify whole subnet to be excluded from proxy traffic eg. 192.168.0.1/8

#### 3.1.10
  Bugs

  New Feature
   * Added support for StorageClass - https://github.com/fabric8io/kubernetes-client/pull/978
   * Added support for PodSecurityPolicy - https://github.com/fabric8io/kubernetes-client/pull/992
   * The client now warns when using Kubernetes alpha or beta resources - https://github.com/fabric8io/kubernetes-client/pull/1010
   * A Config can now be built from `Config.fromKubeconfig(kubeconfigFileContents)`: https://github.com/fabric8io/kubernetes-client/pull/1029

  Improvements
   * Fixed issue of SecurityContextConstraints not working - https://github.com/fabric8io/kubernetes-client/pull/982
	Note :- This got fixed by fixing model - https://github.com/fabric8io/kubernetes-model/pull/274
  Dependencies Upgrade<|MERGE_RESOLUTION|>--- conflicted
+++ resolved
@@ -14,11 +14,8 @@
 #### Dependency Upgrade
 
 #### New Features
-<<<<<<< HEAD
 * Added DSL support for `admissionregistration.k8s.io/v1beta1` resources
-=======
 * Add support for Namespaced SharedInformers, fixed probelms with OperationContext argument
->>>>>>> 1f1ab070
 
 ### 4.10.1 (2020-05-06)
 #### Bugs
