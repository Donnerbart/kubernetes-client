--- conflicted
+++ resolved
@@ -1,6 +1,5 @@
 ## CHANGELOG
 
-<<<<<<< HEAD
 ### 7.4-SNAPSHOT
 * Fix #7116: (java-generator) Use timezone format compatible with Kubernetes
 
@@ -14,6 +13,12 @@
 #### New Features
 
 #### _**Note**_: Breaking changes
+
+### 6.14.0 (2025-06-10)
+* Fix #7107: Jackson 2.19.0+ support
+
+#### _**Note**_: Breaking changes
+* Fix #7107: This release is not backwards-compatible with previous versions of Jackson, you'll need to use Jackson 2.19.0 in your project for a correct behavior of the Kubernetes Client.
 
 ### 7.3.1 (2025-05-20)
 
@@ -76,13 +81,6 @@
 * Fix #6767: Support for Kubernetes v1.32 (penelope) 
 * Fix #6777: Added Javadoc comments to all generated models
 * Fix #6802: (java-generator) Added support for required spec and status
-=======
-### 6.14.0 (TBD)
-* Fix #7107: Jackson 2.19.0+ support
-
-#### _**Note**_: Breaking changes
-* Fix #7107: This release is not backwards-compatible with previous versions of Jackson, you'll need to use Jackson 2.19.0 in your project for a correct behavior of the Kubernetes Client.
->>>>>>> 7363cc91
 
 ### 6.13.5 (2025-01-18)
 
