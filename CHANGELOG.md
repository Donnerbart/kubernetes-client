--- conflicted
+++ resolved
@@ -1,15 +1,8 @@
 ## CHANGELOG
-
-<<<<<<< HEAD
 ### 7.0-SNAPSHOT
 
 #### Bugs
 * Fix #6038: Support for Gradle configuration cache
-* Fix #6110: VolumeSource (and other file mode fields) in Octal are correctly interpreted
-* Fix #6137: `ConfigBuilder.withAutoConfigure` is not working
-* Fix #6215: Suppressing rejected execution exception for port forwarder
-* Fix #6197: JettyHttp client error handling improvements. 
-* Fix #6143: Expands the HTTP interceptor API to include a call back for failed connection attempts
 
 #### Improvements
 * Fix #6008: removing the optional dependency on bouncy castle
@@ -19,14 +12,13 @@
 * Fix #6052: Removed dependency on no longer maintained com.github.mifmif:generex
 
 #### New Features
-* Fix #6066: Add support for `v1.APIVersions` in KubernetesClient
 
 #### _**Note**_: Breaking changes
 * Check detailed migration documentation for breaking changes in [7.0.0](./doc/MIGRATION-v7.md)
 * `Config.errorMessages` has been removed. Please use Kubernetes status messages directly.
 * Fix #6138: Removed unused `io:fabric8:kubernetes-model` artifact
 * Fix #6156: Removed deprecated extension `io:fabric8:service-catalog`
-=======
+
 ### 6.13.2 (2024-08-09)
 
 #### Bugs
@@ -37,7 +29,6 @@
 * Fix #6197: JettyHttp client error handling improvements.
 * Fix #6215: Suppressing rejected execution exception for port forwarder
 * Fix #6212: Improved reliability of file upload to Pod
->>>>>>> 37ee45b9
 
 ### 6.13.1 (2024-07-02)
 
