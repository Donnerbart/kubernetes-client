--- conflicted
+++ resolved
@@ -102,22 +102,6 @@
   }
 
   @Test
-<<<<<<< HEAD
-=======
-  @DisplayName("sendAsync with unsupported type throws Exception")
-  void sendAsyncUnsupportedType() {
-    try (var jettyHttpClient = new JettyHttpClient(
-        null, httpClient, webSocketClient, Collections.emptyList(), null, null)) {
-      // When
-      final var result = assertThrows(IllegalArgumentException.class,
-          () -> jettyHttpClient.sendAsync(null, Integer.class));
-      // Then
-      assertThat(result).hasMessage("Unsupported response type: java.lang.Integer");
-    }
-  }
-
-  @Test
->>>>>>> 366ede89
   @DisplayName("sendAsync with unsupported HttpRequest throws Exception")
   void sendAsyncUnsupportedHttpRequest() {
     try (var jettyHttpClient = new JettyHttpClient(
