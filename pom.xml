<?xml version="1.0" encoding="UTF-8" ?>
<!--

    Copyright (C) 2015 Red Hat, Inc.

    Licensed under the Apache License, Version 2.0 (the "License");
    you may not use this file except in compliance with the License.
    You may obtain a copy of the License at

            http://www.apache.org/licenses/LICENSE-2.0

    Unless required by applicable law or agreed to in writing, software
    distributed under the License is distributed on an "AS IS" BASIS,
    WITHOUT WARRANTIES OR CONDITIONS OF ANY KIND, either express or implied.
    See the License for the specific language governing permissions and
    limitations under the License.

-->
<project xmlns="http://maven.apache.org/POM/4.0.0"
  xmlns:xsi="http://www.w3.org/2001/XMLSchema-instance"
  xsi:schemaLocation="http://maven.apache.org/POM/4.0.0 http://maven.apache.org/xsd/maven-4.0.0.xsd">
  <modelVersion>4.0.0</modelVersion>

  <groupId>io.fabric8</groupId>
  <artifactId>kubernetes-client-project</artifactId>
<<<<<<< HEAD
  <version>5.0.1</version>
=======
  <version>4.13.2</version>
>>>>>>> 36e898e4
  <packaging>pom</packaging>

  <name>Fabric8 :: Kubernetes :: Project</name>
  <description>Java client for Kubernetes and OpenShift</description>
  <url>http://fabric8.io/</url>
  <inceptionYear>2015</inceptionYear>

  <organization>
    <name>Red Hat</name>
    <url>http://redhat.com</url>
  </organization>

  <licenses>
    <license>
      <name>Apache License, Version 2.0</name>
      <url>http://www.apache.org/licenses/LICENSE-2.0.txt</url>
      <distribution>repo</distribution>
    </license>
  </licenses>

  <!-- including A developer as it's required by the maven poms going into
    central -->
  <developers>
    <developer>
      <id>geeks</id>
      <name>Fabric8 Development Team</name>
      <organization>fabric8</organization>
      <organizationUrl>http://fabric8.io/</organizationUrl>
    </developer>
  </developers>

  <scm>
    <connection>scm:git:git@github.com:fabric8io/kubernetes-client.git</connection>
    <developerConnection>scm:git:git@github.com:fabric8io/kubernetes-client.git</developerConnection>
    <url>http://github.com/fabric8io/kubernetes-client/</url>
    <tag>${project.version}</tag>
  </scm>

  <distributionManagement>
    <snapshotRepository>
      <id>oss-sonatype-staging</id>
      <url>https://oss.sonatype.org/content/repositories/snapshots</url>
    </snapshotRepository>
    <repository>
      <id>oss-sonatype-staging</id>
      <name>Sonatype Staging Repository</name>
      <url>https://oss.sonatype.org/service/local/staging/deploy/maven2</url>
    </repository>
  </distributionManagement>

  <properties>
    <useIncrementalCompilation>false</useIncrementalCompilation>
    <project.build.sourceEncoding>UTF-8</project.build.sourceEncoding>

    <!-- Core versions -->
    <sundrio.version>0.24.2</sundrio.version>
    <okhttp.version>3.12.12</okhttp.version>
    <okhttp.bundle.version>3.12.1_1</okhttp.bundle.version>
    <okio.version>1.15.0</okio.version>
    <okio.bundle.version>1.15.0_1</okio.bundle.version>
    <jackson.version>2.11.2</jackson.version>
    <mockwebserver.version>0.1.8</mockwebserver.version>

    <!-- API versions -->
    <jsr305.version>3.0.2</jsr305.version>

    <!-- Testing versions -->
    <assertj.core.version>3.19.0</assertj.core.version>
    <arquillian.core.version>1.2.0.Final</arquillian.core.version>
    <awaitility.version>4.0.3</awaitility.version>
    <jsonassert.version>1.5.0</jsonassert.version>

    <retrofit.bundle.version>2.5.0_1</retrofit.bundle.version>
    <conscrypt-openjdk-uber.version>1.4.2</conscrypt-openjdk-uber.version>
    <conscrypt-openjdk-uber.bundle.version>1.4.2_1</conscrypt-openjdk-uber.bundle.version>
    <generex.version>1.0.2</generex.version>
    <generex.bundle.version>1.0.1_1</generex.bundle.version>
    <automaton.version>1.11-8</automaton.version>
    <automaton.bundle.version>1.11-8_1</automaton.bundle.version>
    <aries-spifly.bundle.version>1.3.0</aries-spifly.bundle.version>
    <asm.bundle.version>8.0.1</asm.bundle.version>
    <jackson.bundle.version>${jackson.version}</jackson.bundle.version>
    <junit.version>5.7.0</junit.version>
    <junit.compatible-with-arquillian.version>4.13.1</junit.compatible-with-arquillian.version>
    <zjsonpatch.version>0.3.0</zjsonpatch.version>
    <arquillian.cube.version>1.18.2</arquillian.cube.version>
    <slf4j.version>1.7.30</slf4j.version>
    <mockito.version>3.7.7</mockito.version>
    <lombok.version>1.18.16</lombok.version>
    <snakeyaml.version>1.26</snakeyaml.version>
    <bouncycastle.version>1.68</bouncycastle.version>
    <commons-codec.version>1.15</commons-codec.version>
    <commons-compress.version>1.20</commons-compress.version>
    <scr.annotations.version>1.12.0</scr.annotations.version>
    <jsonschema2pojo.version>1.0.2</jsonschema2pojo.version>
    <properties.maven.plugin.version>1.0.0</properties.maven.plugin.version>

    <!-- Maven plugin versions -->
    <buildnumber.plugin.version>1.4</buildnumber.plugin.version>
    <maven.compiler.plugin.version>3.8.1</maven.compiler.plugin.version>
    <maven.bundle.plugin.version>5.1.1</maven.bundle.plugin.version>
    <maven.buildhelper.plugin.version>3.2.0</maven.buildhelper.plugin.version>
    <maven.jar.plugin.version>3.2.0</maven.jar.plugin.version>
    <maven.surefire.plugin.version>3.0.0-M5</maven.surefire.plugin.version>
    <maven.scr.plugin.version>1.26.4</maven.scr.plugin.version>
    <maven.resources.plugin.version>3.2.0</maven.resources.plugin.version>
    <maven.release.plugin.version>2.5.3</maven.release.plugin.version>
    <maven.javadoc.plugin.version>3.2.0</maven.javadoc.plugin.version>
    <maven.source.plugin.version>3.2.1</maven.source.plugin.version>
    <maven.enforcer.plugin.version>3.0.0-M3</maven.enforcer.plugin.version>
    <maven.deploy.plugin.version>3.0.0-M1</maven.deploy.plugin.version>
    <maven.gpg.plugin.version>1.6</maven.gpg.plugin.version>
    <maven.antrun.plugin.version>3.0.0</maven.antrun.plugin.version>
    <maven.dependency.plugin.version>3.1.2</maven.dependency.plugin.version>
    <maven.shade.plugin.version>3.2.4</maven.shade.plugin.version>
    <maven.install.plugin.version>3.0.0-M1</maven.install.plugin.version>
    <jandex.plugin.version>1.0.8</jandex.plugin.version>
    <jandex.version>2.2.3.Final</jandex.version>
    <jacoco-maven-plugin.version>0.8.6</jacoco-maven-plugin.version>
    <sonar-maven-plugin.version>3.8.0.2131</sonar-maven-plugin.version>

    <!-- Other options -->
    <maven.compiler.source>1.8</maven.compiler.source>
    <maven.compiler.target>1.8</maven.compiler.target>
    <svc.version>1.1.1</svc.version>

    <exec.master>https://localhost:8443</exec.master>

    <javadoc.include.deps>false</javadoc.include.deps>
    <javadoc.source.includes />
    <javadoc.package.excludes />

    <osgi.import />
    <osgi.export />
    <osgi.private />
    <osgi.dynamic.import />
    <osgi.require-capability />
    <osgi.provide-capability />
    <osgi.bundles />
    <osgi.activator />
    <osgi.export.service />
    <osgi.include.resources>{maven-resources}</osgi.include.resources>
    <karaf.itest.skip>false</karaf.itest.skip>
  </properties>

  <modules>
    <module>model-annotator</module>
    <module>kubernetes-model-generator</module>
    <module>kubernetes-client</module>
    <module>kubernetes-server-mock</module>
    <module>openshift-client</module>
    <module>extensions</module>
    <module>openshift-server-mock</module>
    <module>kubernetes-examples</module>
    <module>platforms</module>
    <module>kubernetes-tests</module>
    <module>uberjar</module>
  </modules>

  <dependencyManagement>
    <dependencies>
      <!-- Internal -->
      <dependency>
        <groupId>io.fabric8</groupId>
        <artifactId>kubernetes-model-core</artifactId>
        <version>${project.version}</version>
      </dependency>
      <dependency>
        <groupId>io.fabric8</groupId>
        <artifactId>kubernetes-model-common</artifactId>
        <version>${project.version}</version>
      </dependency>
      <dependency>
        <groupId>io.fabric8</groupId>
        <artifactId>kubernetes-model-rbac</artifactId>
        <version>${project.version}</version>
      </dependency>
      <dependency>
        <groupId>io.fabric8</groupId>
        <artifactId>kubernetes-model-admissionregistration</artifactId>
        <version>${project.version}</version>
      </dependency>
      <dependency>
        <groupId>io.fabric8</groupId>
        <artifactId>kubernetes-model-apps</artifactId>
        <version>${project.version}</version>
      </dependency>
      <dependency>
        <groupId>io.fabric8</groupId>
        <artifactId>kubernetes-model-autoscaling</artifactId>
        <version>${project.version}</version>
      </dependency>
      <dependency>
        <groupId>io.fabric8</groupId>
        <artifactId>kubernetes-model-apiextensions</artifactId>
        <version>${project.version}</version>
      </dependency>
      <dependency>
        <groupId>io.fabric8</groupId>
        <artifactId>kubernetes-model-batch</artifactId>
        <version>${project.version}</version>
      </dependency>
      <dependency>
        <groupId>io.fabric8</groupId>
        <artifactId>kubernetes-model-certificates</artifactId>
        <version>${project.version}</version>
      </dependency>
      <dependency>
        <groupId>io.fabric8</groupId>
        <artifactId>kubernetes-model-coordination</artifactId>
        <version>${project.version}</version>
      </dependency>
      <dependency>
        <groupId>io.fabric8</groupId>
        <artifactId>kubernetes-model-discovery</artifactId>
        <version>${project.version}</version>
      </dependency>
      <dependency>
        <groupId>io.fabric8</groupId>
        <artifactId>kubernetes-model-events</artifactId>
        <version>${project.version}</version>
      </dependency>
      <dependency>
        <groupId>io.fabric8</groupId>
        <artifactId>kubernetes-model-extensions</artifactId>
        <version>${project.version}</version>
      </dependency>
      <dependency>
        <groupId>io.fabric8</groupId>
        <artifactId>kubernetes-model-networking</artifactId>
        <version>${project.version}</version>
      </dependency>
      <dependency>
        <groupId>io.fabric8</groupId>
        <artifactId>kubernetes-model-metrics</artifactId>
        <version>${project.version}</version>
      </dependency>
      <dependency>
        <groupId>io.fabric8</groupId>
        <artifactId>kubernetes-model-policy</artifactId>
        <version>${project.version}</version>
      </dependency>
      <dependency>
        <groupId>io.fabric8</groupId>
        <artifactId>kubernetes-model-scheduling</artifactId>
        <version>${project.version}</version>
      </dependency>
      <dependency>
        <groupId>io.fabric8</groupId>
        <artifactId>kubernetes-model-settings</artifactId>
        <version>${project.version}</version>
      </dependency>
      <dependency>
        <groupId>io.fabric8</groupId>
        <artifactId>kubernetes-model-storageclass</artifactId>
        <version>${project.version}</version>
      </dependency>
      <dependency>
        <groupId>io.fabric8</groupId>
        <artifactId>kubernetes-model-node</artifactId>
        <version>${project.version}</version>
      </dependency>
      <dependency>
        <groupId>io.fabric8</groupId>
        <artifactId>openshift-model-operator</artifactId>
        <version>${project.version}</version>
      </dependency>
      <dependency>
        <groupId>io.fabric8</groupId>
        <artifactId>openshift-model-operatorhub</artifactId>
        <version>${project.version}</version>
      </dependency>
      <dependency>
        <groupId>io.fabric8</groupId>
        <artifactId>openshift-model-monitoring</artifactId>
        <version>${project.version}</version>
      </dependency>
      <dependency>
        <groupId>io.fabric8</groupId>
        <artifactId>openshift-model-console</artifactId>
        <version>${project.version}</version>
      </dependency>
      <dependency>
        <groupId>io.fabric8</groupId>
        <artifactId>openshift-model</artifactId>
        <version>${project.version}</version>
      </dependency>
      <dependency>
        <groupId>io.fabric8</groupId>
        <artifactId>kubernetes-client</artifactId>
        <version>${project.version}</version>
      </dependency>
      <dependency>
        <groupId>io.fabric8</groupId>
        <artifactId>openshift-client</artifactId>
        <version>${project.version}</version>
      </dependency>
      <dependency>
        <groupId>io.fabric8</groupId>
        <artifactId>kubernetes-server-mock</artifactId>
        <version>${project.version}</version>
      </dependency>
      <dependency>
        <groupId>io.fabric8</groupId>
        <artifactId>knative-model</artifactId>
        <version>${project.version}</version>
      </dependency>
      <dependency>
        <groupId>io.fabric8</groupId>
        <artifactId>knative-client</artifactId>
        <version>${project.version}</version>
      </dependency>
      <dependency>
        <groupId>io.fabric8</groupId>
        <artifactId>knative-server-mock</artifactId>
        <version>${project.version}</version>
      </dependency>
      <dependency>
        <groupId>io.fabric8</groupId>
        <artifactId>tekton-model-v1alpha1</artifactId>
        <version>${project.version}</version>
      </dependency>
      <dependency>
        <groupId>io.fabric8</groupId>
        <artifactId>tekton-model-v1beta1</artifactId>
        <version>${project.version}</version>
      </dependency>
      <dependency>
        <groupId>io.fabric8</groupId>
        <artifactId>tekton-model-triggers</artifactId>
        <version>${project.version}</version>
      </dependency>
      <dependency>
        <groupId>io.fabric8</groupId>
        <artifactId>tekton-client</artifactId>
        <version>${project.version}</version>
      </dependency>
      <dependency>
        <groupId>io.fabric8</groupId>
        <artifactId>tekton-server-mock</artifactId>
        <version>${project.version}</version>
      </dependency>

      <!-- Jackson dependencies, imported as a BOM -->
      <dependency>
        <groupId>com.fasterxml.jackson</groupId>
        <artifactId>jackson-bom</artifactId>
        <version>${jackson.version}</version>
        <scope>import</scope>
        <type>pom</type>
      </dependency>

      <!-- Dependencies -->
      <dependency>
        <groupId>io.sundr</groupId>
        <artifactId>builder-annotations</artifactId>
        <version>${sundrio.version}</version>
        <scope>provided</scope>
        <exclusions>
          <exclusion>
            <groupId>com.sun</groupId>
            <artifactId>tools</artifactId>
          </exclusion>
        </exclusions>
      </dependency>
      <dependency>
        <groupId>io.sundr</groupId>
        <artifactId>transform-annotations</artifactId>
        <version>${sundrio.version}</version>
        <scope>provided</scope>
      </dependency>
      <dependency>
        <groupId>org.projectlombok</groupId>
        <artifactId>lombok</artifactId>
        <version>${lombok.version}</version>
        <scope>provided</scope>
      </dependency>
      <dependency>
        <groupId>org.slf4j</groupId>
        <artifactId>slf4j-api</artifactId>
        <version>${slf4j.version}</version>
      </dependency>

      <!-- Testing and Mocking -->
      <dependency>
        <groupId>io.dekorate</groupId>
        <artifactId>mockwebserver</artifactId>
        <version>${mockwebserver.version}</version>
        <scope>test</scope>
      </dependency>

      <dependency>
        <groupId>org.skyscreamer</groupId>
        <artifactId>jsonassert</artifactId>
        <version>${jsonassert.version}</version>
        <scope>test</scope>
      </dependency>

      <dependency>
        <groupId>org.mockito</groupId>
        <artifactId>mockito-core</artifactId>
        <version>${mockito.version}</version>
        <scope>test</scope>
      </dependency>

      <!-- JUnit dependencies, imported as a BOM -->
      <dependency>
        <groupId>org.junit</groupId>
        <artifactId>junit-bom</artifactId>
        <version>${junit.version}</version>
        <scope>import</scope>
        <type>pom</type>
      </dependency>

      <dependency>
        <groupId>org.assertj</groupId>
        <artifactId>assertj-core</artifactId>
        <version>${assertj.core.version}</version>
        <scope>test</scope>
      </dependency>

      <dependency>
        <groupId>org.awaitility</groupId>
        <artifactId>awaitility</artifactId>
        <version>${awaitility.version}</version>
        <scope>test</scope>
      </dependency>
    </dependencies>
  </dependencyManagement>

  <build>
    <pluginManagement>
      <plugins>
        <plugin>
          <artifactId>maven-compiler-plugin</artifactId>
          <version>${maven.compiler.plugin.version}</version>
          <configuration>
            <showDeprecation>true</showDeprecation>
            <showWarnings>true</showWarnings>
          </configuration>
        </plugin>
        <plugin>
          <artifactId>maven-jar-plugin</artifactId>
          <version>${maven.jar.plugin.version}</version>
        </plugin>
        <plugin>
          <artifactId>maven-javadoc-plugin</artifactId>
          <version>${maven.javadoc.plugin.version}</version>
          <executions>
            <execution>
              <id>attach-javadocs</id>
              <goals>
                <goal>jar</goal>
              </goals>
            </execution>
          </executions>
        </plugin>
        <plugin>
          <artifactId>maven-source-plugin</artifactId>
          <version>${maven.source.plugin.version}</version>
          <executions>
            <execution>
              <id>attach-sources</id>
              <goals>
                <goal>jar-no-fork</goal>
              </goals>
            </execution>
          </executions>
        </plugin>
        <plugin>
          <artifactId>maven-surefire-plugin</artifactId>
          <version>${maven.surefire.plugin.version}</version>
        </plugin>
        <plugin>
          <artifactId>maven-antrun-plugin</artifactId>
          <version>${maven.antrun.plugin.version}</version>
        </plugin>
        <plugin>
          <artifactId>maven-dependency-plugin</artifactId>
          <version>${maven.dependency.plugin.version}</version>
        </plugin>
        <plugin>
          <artifactId>maven-release-plugin</artifactId>
          <version>${maven.release.plugin.version}</version>
        </plugin>
        <plugin>
          <artifactId>maven-gpg-plugin</artifactId>
          <version>${maven.gpg.plugin.version}</version>
        </plugin>
        <plugin>
          <artifactId>maven-deploy-plugin</artifactId>
          <version>${maven.deploy.plugin.version}</version>
        </plugin>
        <plugin>
          <artifactId>maven-resources-plugin</artifactId>
          <version>${maven.resources.plugin.version}</version>
        </plugin>
        <plugin>
          <artifactId>maven-install-plugin</artifactId>
          <version>${maven.install.plugin.version}</version>
        </plugin>
        <plugin>
          <artifactId>maven-enforcer-plugin</artifactId>
          <version>${maven.enforcer.plugin.version}</version>
          <!-- <executions>
            <execution>
              <id>enforce-maven</id>
              <goals>
                <goal>enforce</goal>
              </goals>
              <configuration>
                <failFast>true</failFast>
                <rules>
                  <requireMavenVersion>
                    <version>[3.2.5,)</version>
                  </requireMavenVersion>
                </rules>
              </configuration>
            </execution>
          </executions> -->
        </plugin>
        <plugin>
          <groupId>org.jboss.jandex</groupId>
          <artifactId>jandex-maven-plugin</artifactId>
          <version>${jandex.plugin.version}</version>
          <executions>
            <execution>
              <id>make-index</id>
              <goals>
                <goal>jandex</goal>
              </goals>
              <inherited>true</inherited>
            </execution>
          </executions>
          <dependencies>
            <dependency>
              <groupId>org.jboss</groupId>
              <artifactId>jandex</artifactId>
              <version>${jandex.version}</version>
            </dependency>
          </dependencies>
        </plugin>
        <plugin>
          <groupId>org.jacoco</groupId>
          <artifactId>jacoco-maven-plugin</artifactId>
          <version>${jacoco-maven-plugin.version}</version>
        </plugin>
        <plugin>
          <groupId>org.sonarsource.scanner.maven</groupId>
          <artifactId>sonar-maven-plugin</artifactId>
          <version>${sonar-maven-plugin.version}</version>
        </plugin>
      </plugins>
    </pluginManagement>
    <plugins>
      <plugin>
        <groupId>org.apache.maven.plugins</groupId>
        <artifactId>maven-enforcer-plugin</artifactId>
      </plugin>
      <!-- Create jandex index for faster performance in environments that use it -->
      <plugin>
        <groupId>org.jboss.jandex</groupId>
        <artifactId>jandex-maven-plugin</artifactId>
      </plugin>
      <plugin>
        <groupId>org.jacoco</groupId>
        <artifactId>jacoco-maven-plugin</artifactId>
        <executions>
          <execution>
            <id>default-prepare-agent</id>
            <goals>
              <goal>prepare-agent</goal>
            </goals>
          </execution>
          <execution>
            <id>default-report</id>
            <goals>
              <goal>report</goal>
            </goals>
          </execution>
        </executions>
      </plugin>
      <plugin>
        <groupId>org.apache.maven.plugins</groupId>
        <artifactId>maven-surefire-plugin</artifactId>
        <inherited>true</inherited>
        <configuration>
          <environmentVariables>
            <ENV_VAR_EXISTS>value</ENV_VAR_EXISTS>
            <ENV_VAR_EXISTS_BOOLEAN>true</ENV_VAR_EXISTS_BOOLEAN>
          </environmentVariables>
        </configuration>
      </plugin>

      <plugin>
        <groupId>com.mycila</groupId>
        <artifactId>license-maven-plugin</artifactId>
        <version>3.0</version>
        <configuration>
          <aggregate>true</aggregate>
          <header>header.txt</header>
          <properties>
            <owner>Red Hat, Inc.</owner>
          </properties>
          <excludes>
            <exclude>.editorconfig</exclude>
            <exclude>license.txt</exclude>
            <exclude>**/test-kubeconfig</exclude>
            <exclude>**/io/fabric8/kubernetes/client/lib/**/*.java</exclude>
            <exclude>kubernetes-model/vendor/**/*</exclude>
            <exclude>kubernetes-model/generate</exclude>
            <exclude>kubernetes-model/.openshift-version</exclude>
            <exclude>kubernetes-model/glide.*</exclude>
            <exclude>kubernetes-model/Gopkg.*</exclude>
            <exclude>kubernetes-client/src/test/resources/*</exclude>
            <exclude>Jenkinsfile</exclude>
          </excludes>
          <mapping>
            <go>JAVADOC_STYLE</go>
            <svg>XML_STYLE</svg>
            <Makefile>SCRIPT_STYLE</Makefile>
          </mapping>
        </configuration>
      </plugin>
      <plugin>
        <groupId>org.apache.felix</groupId>
        <artifactId>maven-bundle-plugin</artifactId>
        <version>${maven.bundle.plugin.version}</version>
        <extensions>true</extensions>
        <inherited>true</inherited>
        <configuration>
          <instructions>
            <Bundle-Name>${project.name}</Bundle-Name>
            <Bundle-SymbolicName>${project.groupId}.${project.artifactId}</Bundle-SymbolicName>
            <Export-Package>${osgi.export}</Export-Package>
            <Import-Package>${osgi.import}</Import-Package>
            <DynamicImport-Package>${osgi.dynamic.import}</DynamicImport-Package>
            <Require-Capability>${osgi.require-capability}</Require-Capability>
            <Provide-Capability>${osgi.provide-capability}</Provide-Capability>
            <Private-Package>${osgi.private}</Private-Package>
            <Require-Bundle>${osgi.bundles}</Require-Bundle>
            <Bundle-Activator>${osgi.activator}</Bundle-Activator>
            <Export-Service>${osgi.export.service}</Export-Service>
            <Include-Resource>${osgi.include.resources}</Include-Resource>
          </instructions>
        </configuration>
      </plugin>
      <plugin>
        <groupId>io.sundr</groupId>
        <artifactId>sundr-maven-plugin</artifactId>
        <version>${sundrio.version}</version>
        <dependencies>
          <dependency>
            <groupId>io.sundr</groupId>
            <artifactId>sundr-codegen</artifactId>
            <version>${sundrio.version}</version>
            <exclusions>
              <exclusion>
                <groupId>com.sun</groupId>
                <artifactId>tools</artifactId>
              </exclusion>
            </exclusions>
          </dependency>
        </dependencies>
        <configuration>
          <boms>
            <bom>
              <artifactId>kubernetes-client-bom</artifactId>
              <name>Fabric8 :: Kubernetes :: Bom</name>
              <properties>
                <skipStagingRepositoryClose>true</skipStagingRepositoryClose>
                <sonar.skip>true</sonar.skip>
              </properties>
            </bom>
            <bom>
              <artifactId>kubernetes-client-bom-with-deps</artifactId>
              <name>Fabric8 :: Kubernetes :: Bom with Dependencies</name>
              <dependencies>
                <includes>
                  <include>com.squareup*:*</include>
                  <include>com.fasterxml.jackson*:*</include>
                  <include>io.fabric8:kubernetes-model-core*</include>
                  <include>io.fabric8:kubernetes-model-rbac*</include>
                  <include>io.fabric8:kubernetes-model-admissionregistration*</include>
                  <include>io.fabric8:kubernetes-model-apiextensions*</include>
                  <include>io.fabric8:kubernetes-model-apps*</include>
                  <include>io.fabric8:kubernetes-model-autoscaling*</include>
                  <include>io.fabric8:kubernetes-model-batch*</include>
                  <include>io.fabric8:kubernetes-model-certificates*</include>
                  <include>io.fabric8:kubernetes-model-coordination*</include>
                  <include>io.fabric8:kubernetes-model-discovery*</include>
                  <include>io.fabric8:kubernetes-model-events*</include>
                  <include>io.fabric8:kubernetes-model-extensions*</include>
                  <include>io.fabric8:kubernetes-model-networking*</include>
                  <include>io.fabric8:kubernetes-model-node*</include>
                  <include>io.fabric8:kubernetes-model-metrics*</include>
                  <include>io.fabric8:kubernetes-model-policy*</include>
                  <include>io.fabric8:kubernetes-model-scheduling*</include>
                  <include>io.fabric8:kubernetes-model-settings*</include>
                  <include>io.fabric8:kubernetes-model-storageclass*</include>
                  <include>io.fabric8:openshift-model*</include>
                </includes>
              </dependencies>
              <properties>
                <skipStagingRepositoryClose>true</skipStagingRepositoryClose>
                <sonar.skip>true</sonar.skip>
              </properties>
            </bom>
          </boms>
        </configuration>
        <executions>
          <execution>
            <goals>
              <goal>generate-bom</goal>
            </goals>
          </execution>
        </executions>
      </plugin>
      <plugin>
        <groupId>org.codehaus.mojo</groupId>
        <artifactId>build-helper-maven-plugin</artifactId>
        <version>${maven.buildhelper.plugin.version}</version>
        <inherited>true</inherited>
        <executions>
          <execution>
            <id>parse-version</id>
            <goals>
              <goal>parse-version</goal>
            </goals>
          </execution>
        </executions>
      </plugin>
      <plugin>
        <groupId>org.sonatype.plugins</groupId>
        <artifactId>nexus-staging-maven-plugin</artifactId>
        <version>1.6.8</version>
        <extensions>true</extensions>
        <configuration>
          <serverId>oss-sonatype-staging</serverId>
          <nexusUrl>https://oss.sonatype.org/</nexusUrl>
          <autoReleaseAfterClose>true</autoReleaseAfterClose>
        </configuration>
      </plugin>
    </plugins>
  </build>

  <profiles>
    <profile>
      <id>release</id>
      <properties>
        <karaf.itest.skip>true</karaf.itest.skip>
      </properties>
      <build>
        <plugins>
          <plugin>
            <groupId>org.apache.maven.plugins</groupId>
            <artifactId>maven-gpg-plugin</artifactId>
            <version>${maven.gpg.plugin.version}</version>
            <configuration>
              <passphrase>4uds0n</passphrase>
              <useAgent>true</useAgent>
            </configuration>
            <executions>
              <execution>
                <id>sign-artifacts</id>
                <phase>verify</phase>
                <goals>
                  <goal>sign</goal>
                </goals>
              </execution>
            </executions>
          </plugin>
          <plugin>
            <groupId>org.apache.maven.plugins</groupId>
            <artifactId>maven-release-plugin</artifactId>
            <version>${maven.release.plugin.version}</version>
            <configuration>
              <autoVersionSubmodules>true</autoVersionSubmodules>
              <pushChanges>false</pushChanges>
              <localCheckout>true</localCheckout>
            </configuration>
          </plugin>
          <plugin>
            <groupId>org.apache.maven.plugins</groupId>
            <artifactId>maven-enforcer-plugin</artifactId>
            <version>${maven.enforcer.plugin.version}</version>
            <executions>
              <execution>
                <id>enforce-no-snapshots</id>
                <goals>
                  <goal>enforce</goal>
                </goals>
                <configuration>
                  <rules>
                    <requireReleaseDeps>
                      <message>No Snapshots Allowed!</message>
                    </requireReleaseDeps>
                  </rules>
                  <fail>false</fail>
                </configuration>
              </execution>
            </executions>
          </plugin>
          <plugin>
            <groupId>org.apache.maven.plugins</groupId>
            <artifactId>maven-javadoc-plugin</artifactId>
            <configuration>
              <includeDependencySources>${javadoc.include.deps}</includeDependencySources>
              <dependencySourceIncludes>
                <dependencySourceInclude>${javadoc.source.includes}</dependencySourceInclude>
              </dependencySourceIncludes>
              <excludePackageNames>${javadoc.package.excludes}</excludePackageNames>
            </configuration>
            <executions>
              <execution>
                <id>attach-javadocs</id>
                <goals>
                  <goal>jar</goal>
                </goals>
                <configuration>
                  <additionalparam>${javadoc.opts}</additionalparam>
                </configuration>
              </execution>
            </executions>
          </plugin>
          <plugin>
            <groupId>org.apache.maven.plugins</groupId>
            <artifactId>maven-source-plugin</artifactId>
          </plugin>
        </plugins>
      </build>
    </profile>
    <profile>
      <id>itests-kubernetes</id>
      <modules>
        <module>kubernetes-itests</module>
      </modules>
      <build>
        <plugins>
          <plugin>
            <groupId>org.apache.maven.plugins</groupId>
            <artifactId>maven-surefire-plugin</artifactId>
            <version>${maven.surefire.plugin.version}</version>
            <configuration>
              <skipTests>true</skipTests>
            </configuration>
          </plugin>
          <plugin>
            <groupId>org.apache.maven.plugins</groupId>
            <artifactId>maven-failsafe-plugin</artifactId>
            <version>${maven.surefire.plugin.version}</version>
            <executions>
              <execution>
                <goals>
                  <goal>integration-test</goal>
                  <goal>verify</goal>
                </goals>
              </execution>
            </executions>
          </plugin>
        </plugins>
      </build>
      <dependencies>
        <dependency>
          <groupId>org.arquillian.cube</groupId>
          <artifactId>arquillian-cube-kubernetes-starter</artifactId>
          <version>${arquillian.cube.version}</version>
          <scope>test</scope>
        </dependency>
      </dependencies>
    </profile>
    <profile>
      <id>itests-openshift</id>
      <modules>
        <module>kubernetes-itests</module>
      </modules>
      <dependencies>
        <dependency>
          <groupId>org.arquillian.cube</groupId>
          <artifactId>arquillian-cube-openshift-starter</artifactId>
          <version>${arquillian.cube.version}</version>
          <scope>test</scope>
        </dependency>
      </dependencies>
      <build>
        <plugins>
          <plugin>
            <groupId>org.apache.maven.plugins</groupId>
            <artifactId>maven-surefire-plugin</artifactId>
            <version>${maven.surefire.plugin.version}</version>
            <configuration>
              <skipTests>true</skipTests>
            </configuration>
          </plugin>
          <plugin>
            <groupId>org.apache.maven.plugins</groupId>
            <artifactId>maven-failsafe-plugin</artifactId>
            <version>${maven.surefire.plugin.version}</version>
            <executions>
              <execution>
                <goals>
                  <goal>integration-test</goal>
                  <goal>verify</goal>
                </goals>
              </execution>
            </executions>
          </plugin>
        </plugins>
      </build>
    </profile>
    <profile>
      <id>doclint-java8-disable</id>
      <activation>
        <jdk>[1.8,)</jdk>
      </activation>
      <properties>
        <javadoc.opts>-Xdoclint:none</javadoc.opts>
      </properties>
    </profile>
    <profile>
      <id>sonar</id>
      <properties>
        <sonar.projectKey>fabric8io_kubernetes-client</sonar.projectKey>
        <sonar.moduleKey>${project.artifactId}</sonar.moduleKey>
        <sonar.organization>fabric8io</sonar.organization>
        <sonar.host.url>https://sonarcloud.io</sonar.host.url>
        <sonar.login>${env.SONAR_LOGIN_TOKEN}</sonar.login>
        <sonar.projectName>Fabric8 :: Kubernetes Client</sonar.projectName>
        <sonar.links.homepage>https://github.com/fabric8io/kubernetes-client</sonar.links.homepage>
        <sonar.links.ci>https://github.com/fabric8io/kubernetes-client/actions</sonar.links.ci>
        <sonar.links.scm>https://github.com/fabric8io/kubernetes-client</sonar.links.scm>
        <sonar.links.issue>https://github.com/fabric8io/kubernetes-client/issues</sonar.links.issue>
        <sonar.coverage.exclusions>**/kubernetes-examples/**/*,**/extensions/**/examples/**/*</sonar.coverage.exclusions>
        <karaf.itest.skip>true</karaf.itest.skip>
      </properties>
      <build>
        <plugins>
          <plugin>
            <groupId>org.sonarsource.scanner.maven</groupId>
            <artifactId>sonar-maven-plugin</artifactId>
          </plugin>
        </plugins>
      </build>
    </profile>
    <profile>
      <id>java9-plus</id>
      <activation>
        <jdk>[9,)</jdk>
      </activation>
      <properties>
        <maven.compiler.release>8</maven.compiler.release>
      </properties>
    </profile>
    <profile>
      <id>javadoc-test</id>
      <build>
        <plugins>
          <plugin>
            <groupId>org.apache.maven.plugins</groupId>
            <artifactId>maven-javadoc-plugin</artifactId>
            <configuration>
              <includeDependencySources>${javadoc.include.deps}</includeDependencySources>
              <dependencySourceIncludes>
                <dependencySourceInclude>${javadoc.source.includes}</dependencySourceInclude>
              </dependencySourceIncludes>
              <excludePackageNames>${javadoc.package.excludes}</excludePackageNames>
            </configuration>
            <executions>
              <execution>
                <id>attach-javadocs</id>
                <goals>
                  <goal>jar</goal>
                </goals>
                <configuration>
                  <additionalparam>${javadoc.opts}</additionalparam>
                </configuration>
              </execution>
            </executions>
          </plugin>
        </plugins>
      </build>
    </profile>
  </profiles>
</project><|MERGE_RESOLUTION|>--- conflicted
+++ resolved
@@ -23,11 +23,7 @@
 
   <groupId>io.fabric8</groupId>
   <artifactId>kubernetes-client-project</artifactId>
-<<<<<<< HEAD
   <version>5.0.1</version>
-=======
-  <version>4.13.2</version>
->>>>>>> 36e898e4
   <packaging>pom</packaging>
 
   <name>Fabric8 :: Kubernetes :: Project</name>
