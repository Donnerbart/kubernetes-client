--- conflicted
+++ resolved
@@ -47,11 +47,7 @@
       label: Fabric8 Kubernetes Client version
       description: Fabric8 Kubernetes Client version (can be found in pom.xml dependency or build.gradle implementation section)
       options:
-<<<<<<< HEAD
-        - "5.12.1"
-=======
         - "5.12.2"
->>>>>>> d686ed00
         - "SNAPSHOT"
         - "5.11.2
         - "5.10.2"
